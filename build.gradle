--- conflicted
+++ resolved
@@ -32,13 +32,8 @@
     compileSdkVersion = 19
     buildToolsVersion = '19.0.1'
 
-<<<<<<< HEAD
-    versionCode = 238
-    versionName = '12.2-beta2'
-=======
     versionCode = 239
     versionName = '12.2'
->>>>>>> 0b4639e5
 }
 
 ext.libraries = [
