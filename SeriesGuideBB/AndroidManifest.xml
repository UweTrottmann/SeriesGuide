--- conflicted
+++ resolved
@@ -1,525 +1,265 @@
-<<<<<<< HEAD
-<manifest xmlns:android="http://schemas.android.com/apk/res/android"
-    package="com.battlelancer.seriesguide"
-    android:installLocation="auto"
-    android:versionCode="139"
-    android:versionName="3" >
-
-    <uses-sdk
-        android:minSdkVersion="10"
-        android:targetSdkVersion="17" />
-
-    <uses-permission android:name="android.permission.INTERNET" />
-    <uses-permission android:name="android.permission.ACCESS_NETWORK_STATE" />
-    <uses-permission android:name="android.permission.WRITE_EXTERNAL_STORAGE" />
-    <uses-permission android:name="android.permission.VIBRATE" />
-    <uses-permission android:name="android.permission.READ_EXTERNAL_STORAGE" />
-
-    <uses-feature
-        android:name="android.hardware.touchscreen"
-        android:required="false" >
-    </uses-feature>
-
-    <application
-        android:name="com.battlelancer.seriesguide.SeriesGuideApplication"
-        android:allowBackup="true"
-        android:backupAgent="com.battlelancer.seriesguide.PrefBackupHelper"
-        android:hardwareAccelerated="true"
-        android:icon="@drawable/ic_launcher"
-        android:label="@string/app_name"
-        android:theme="@style/SeriesGuideTheme" >
-
-        <!-- Content provider -->
-        <provider
-            android:name="com.battlelancer.seriesguide.provider.SeriesGuideProvider"
-            android:authorities="com.battlelancer.seriesguide.provider"
-            android:exported="true" >
-        </provider>
-
-        <!-- Launch activity -->
-        <activity android:name="com.battlelancer.seriesguide.ui.ShowsActivity" >
-            <intent-filter>
-                <action android:name="android.intent.action.MAIN" />
-
-                <category android:name="android.intent.category.LAUNCHER" />
-            </intent-filter>
-
-            <meta-data
-                android:name="android.app.default_searchable"
-                android:value="com.battlelancer.seriesguide.ui.SearchActivity" />
-        </activity>
-        <activity
-            android:name="com.battlelancer.seriesguide.ui.SeriesGuidePreferences"
-            android:label="@string/preferences" >
-            <meta-data
-                android:name="android.support.PARENT_ACTIVITY"
-                android:value="com.battlelancer.seriesguide.ui.ShowsActivity" />
-        </activity>
-        <activity
-            android:name="com.battlelancer.seriesguide.ui.BackupDeleteActivity"
-            android:label="@string/backup" >
-            <meta-data
-                android:name="android.support.PARENT_ACTIVITY"
-                android:value="com.battlelancer.seriesguide.ui.ShowsActivity" />
-        </activity>
-        <activity android:name="com.battlelancer.seriesguide.ui.ShowInfoActivity" >
-            <meta-data
-                android:name="android.app.default_searchable"
-                android:value="com.battlelancer.seriesguide.ui.SearchActivity" />
-        </activity>
-        <activity
-            android:name="com.battlelancer.seriesguide.ui.SearchActivity"
-            android:launchMode="singleTop" >
-            <intent-filter>
-                <action android:name="android.intent.action.SEARCH" />
-            </intent-filter>
-
-            <meta-data
-                android:name="android.app.searchable"
-                android:resource="@xml/searchable" />
-        </activity>
-        <activity
-            android:name="com.battlelancer.seriesguide.getglueapi.GetGlueAuthActivity"
-            android:launchMode="singleTask" >
-            <meta-data
-                android:name="android.support.PARENT_ACTIVITY"
-                android:value="com.battlelancer.seriesguide.ui.ShowsActivity" />
-        </activity>
-        <activity android:name="com.battlelancer.seriesguide.ui.SeasonsActivity" >
-            <meta-data
-                android:name="android.app.default_searchable"
-                android:value="com.battlelancer.seriesguide.ui.SearchActivity" />
-        </activity>
-        <activity android:name="com.battlelancer.seriesguide.ui.EpisodesActivity" >
-            <meta-data
-                android:name="android.app.default_searchable"
-                android:value="com.battlelancer.seriesguide.ui.SearchActivity" />
-        </activity>
-        <activity
-            android:name="com.battlelancer.seriesguide.ui.OverviewActivity"
-            android:uiOptions="splitActionBarWhenNarrow" >
-            <meta-data
-                android:name="android.app.default_searchable"
-                android:value="com.battlelancer.seriesguide.ui.SearchActivity" />
-            <meta-data
-                android:name="android.support.PARENT_ACTIVITY"
-                android:value="com.battlelancer.seriesguide.ui.ShowsActivity" />
-        </activity>
-        <activity android:name="com.battlelancer.seriesguide.ui.EpisodeDetailsActivity" >
-            <meta-data
-                android:name="android.app.default_searchable"
-                android:value="com.battlelancer.seriesguide.ui.SearchActivity" />
-        </activity>
-        <activity android:name="com.battlelancer.seriesguide.ui.TraktSyncActivity" >
-            <meta-data
-                android:name="android.support.PARENT_ACTIVITY"
-                android:value="com.battlelancer.seriesguide.ui.ShowsActivity" />
-        </activity>
-        <activity android:name="com.battlelancer.seriesguide.ui.UpcomingRecentActivity" >
-            <meta-data
-                android:name="android.app.default_searchable"
-                android:value="com.battlelancer.seriesguide.ui.SearchActivity" />
-        </activity>
-        <activity
-            android:name="com.battlelancer.seriesguide.ui.AddActivity"
-            android:label="@string/add_show"
-            android:launchMode="singleTop" >
-            <meta-data
-                android:name="android.support.PARENT_ACTIVITY"
-                android:value="com.battlelancer.seriesguide.ui.ShowsActivity" />
-        </activity>
-        <activity android:name="com.battlelancer.seriesguide.ui.TraktShoutsActivity" >
-            <meta-data
-                android:name="android.support.PARENT_ACTIVITY"
-                android:value="com.battlelancer.seriesguide.ui.ShowsActivity" />
-        </activity>
-        <activity android:name="com.battlelancer.seriesguide.appwidget.ListWidgetConfigure" >
-            <intent-filter>
-                <action android:name="android.appwidget.action.APPWIDGET_CONFIGURE" />
-            </intent-filter>
-        </activity>
-        <activity android:name="com.battlelancer.seriesguide.ui.CheckinActivity" >
-            <meta-data
-                android:name="android.support.PARENT_ACTIVITY"
-                android:value="com.battlelancer.seriesguide.ui.ShowsActivity" />
-        </activity>
-        <activity android:name="com.battlelancer.seriesguide.ui.FixGetGlueCheckInActivity" >
-            <meta-data
-                android:name="android.support.PARENT_ACTIVITY"
-                android:value="com.battlelancer.seriesguide.ui.ShowsActivity" />
-        </activity>
-        <activity android:name="com.battlelancer.seriesguide.ui.ListsActivity" >
-            <meta-data
-                android:name="android.app.default_searchable"
-                android:value="com.battlelancer.seriesguide.ui.SearchActivity" />
-        </activity>
-        <activity android:name="com.battlelancer.seriesguide.ui.MoviesActivity" >
-        </activity>
-        <activity android:name="com.battlelancer.seriesguide.ui.ConnectTraktActivity" >
-            <meta-data
-                android:name="android.support.PARENT_ACTIVITY"
-                android:value="com.battlelancer.seriesguide.ui.ShowsActivity" />
-        </activity>
-        <activity android:name="com.battlelancer.seriesguide.ui.HelpActivity" >
-            <meta-data
-                android:name="android.support.PARENT_ACTIVITY"
-                android:value="com.battlelancer.seriesguide.ui.ShowsActivity" />
-        </activity>
-		
-        <!-- Services -->
-        <service android:name="com.battlelancer.seriesguide.service.TraktFlagService" >
-        </service>
-
-        <!-- Notification service -->
-        <service android:name="com.battlelancer.seriesguide.service.NotificationService" >
-        </service>
-
-        <!-- Not available in free version -->
-        <!--
-        <receiver android:name="com.battlelancer.seriesguide.service.OnAlarmReceiver" >
-            <intent-filter>
-                <action android:name="android.intent.action.BOOT_COMPLETED" />
-            </intent-filter>
-        </receiver>
-
-
-        -->
-
-
-        <!-- Widgets -->
-        <receiver
-            android:name="com.battlelancer.seriesguide.appwidget.ListWidgetProvider"
-            android:label="@string/app_name" >
-            <intent-filter>
-                <action android:name="android.appwidget.action.APPWIDGET_UPDATE" />
-            </intent-filter>
-            <intent-filter>
-                <action android:name="com.battlelancer.seriesguide.appwidget.UPDATE" />
-            </intent-filter>
-
-            <meta-data
-                android:name="android.appwidget.provider"
-                android:resource="@xml/appwidget_v11_info" />
-        </receiver>
-
-        <service
-            android:name="com.battlelancer.seriesguide.appwidget.ListWidgetService"
-            android:permission="android.permission.BIND_REMOTEVIEWS" >
-        </service>
-
-        <receiver
-            android:name="com.battlelancer.seriesguide.appwidget.AppWidget"
-            android:label="@string/smallwidget" >
-            <intent-filter>
-                <action android:name="android.appwidget.action.APPWIDGET_UPDATE" />
-            </intent-filter>
-
-            <meta-data
-                android:name="android.appwidget.provider"
-                android:resource="@xml/appwidget_info" />
-        </receiver>
-
-        <service android:name="com.battlelancer.seriesguide.appwidget.AppWidget$UpdateService" >
-        </service>
-
-        <receiver
-            android:name="com.battlelancer.seriesguide.appwidget.AppWidgetBig"
-            android:enabled="@bool/isFroyoOrLower"
-            android:label="@string/bigwidget" >
-            <intent-filter>
-                <action android:name="android.appwidget.action.APPWIDGET_UPDATE" />
-            </intent-filter>
-
-            <meta-data
-                android:name="android.appwidget.provider"
-                android:resource="@xml/appwidget_big_info" />
-        </receiver>
-
-        <service
-            android:name="com.battlelancer.seriesguide.appwidget.AppWidgetBig$UpdateServiceBig"
-            android:enabled="@bool/isFroyoOrLower" >
-        </service>
-
-        <receiver
-            android:name="com.battlelancer.seriesguide.appwidget.AppWidgetLarge"
-            android:enabled="@bool/isFroyoOrLower"
-            android:label="@string/largewidget" >
-            <intent-filter>
-                <action android:name="android.appwidget.action.APPWIDGET_UPDATE" />
-            </intent-filter>
-
-            <meta-data
-                android:name="android.appwidget.provider"
-                android:resource="@xml/appwidget_large_info" />
-        </receiver>
-
-        <service
-            android:name="com.battlelancer.seriesguide.appwidget.AppWidgetLarge$UpdateServiceLarge"
-            android:enabled="@bool/isFroyoOrLower" >
-        </service>
-    </application>
-
-=======
-<manifest xmlns:android="http://schemas.android.com/apk/res/android"
-    package="com.battlelancer.seriesguide"
-    android:installLocation="auto"
-    android:versionCode="139"
-    android:versionName="3" >
-
-    <uses-sdk
-        android:minSdkVersion="10"
-        android:targetSdkVersion="17" />
-
-    <uses-permission android:name="android.permission.INTERNET" />
-    <uses-permission android:name="android.permission.ACCESS_NETWORK_STATE" />
-    <uses-permission android:name="android.permission.WRITE_EXTERNAL_STORAGE" />
-    <uses-permission android:name="android.permission.VIBRATE" />
-    <uses-permission android:name="android.permission.READ_EXTERNAL_STORAGE" />
-
-    <uses-feature
-        android:name="android.hardware.touchscreen"
-        android:required="false" >
-    </uses-feature>
-
-    <application
-        android:name="com.battlelancer.seriesguide.SeriesGuideApplication"
-        android:allowBackup="true"
-        android:backupAgent="com.battlelancer.seriesguide.PrefBackupHelper"
-        android:hardwareAccelerated="true"
-        android:icon="@drawable/ic_launcher"
-        android:label="@string/app_name"
-        android:theme="@style/SeriesGuideTheme" >
-
-        <!-- Content provider -->
-        <provider
-            android:name="com.battlelancer.seriesguide.provider.SeriesGuideProvider"
-            android:authorities="com.battlelancer.seriesguide.provider"
-            android:exported="true" >
-        </provider>
-
-        <!-- Launch activity -->
-        <activity android:name="com.battlelancer.seriesguide.ui.ShowsActivity" >
-            <intent-filter>
-                <action android:name="android.intent.action.MAIN" />
-
-                <category android:name="android.intent.category.LAUNCHER" />
-            </intent-filter>
-
-            <meta-data
-                android:name="android.app.default_searchable"
-                android:value="com.battlelancer.seriesguide.ui.SearchActivity" />
-        </activity>
-        <activity
-            android:name="com.battlelancer.seriesguide.ui.SeriesGuidePreferences"
-            android:label="@string/preferences" >
-            <meta-data
-                android:name="android.support.PARENT_ACTIVITY"
-                android:value="com.battlelancer.seriesguide.ui.ShowsActivity" />
-        </activity>
-        <activity
-            android:name="com.battlelancer.seriesguide.ui.BackupDeleteActivity"
-            android:label="@string/backup" >
-            <meta-data
-                android:name="android.support.PARENT_ACTIVITY"
-                android:value="com.battlelancer.seriesguide.ui.ShowsActivity" />
-        </activity>
-        <activity android:name="com.battlelancer.seriesguide.ui.ShowInfoActivity" >
-            <meta-data
-                android:name="android.app.default_searchable"
-                android:value="com.battlelancer.seriesguide.ui.SearchActivity" />
-        </activity>
-        <activity
-            android:name="com.battlelancer.seriesguide.ui.SearchActivity"
-            android:launchMode="singleTop" >
-            <intent-filter>
-                <action android:name="android.intent.action.SEARCH" />
-            </intent-filter>
-
-            <meta-data
-                android:name="android.app.searchable"
-                android:resource="@xml/searchable" />
-        </activity>
-        <activity
-            android:name="com.battlelancer.seriesguide.getglueapi.GetGlueAuthActivity"
-            android:launchMode="singleTask" >
-            <meta-data
-                android:name="android.support.PARENT_ACTIVITY"
-                android:value="com.battlelancer.seriesguide.ui.ShowsActivity" />
-        </activity>
-        <activity android:name="com.battlelancer.seriesguide.ui.SeasonsActivity" >
-            <meta-data
-                android:name="android.app.default_searchable"
-                android:value="com.battlelancer.seriesguide.ui.SearchActivity" />
-        </activity>
-        <activity android:name="com.battlelancer.seriesguide.ui.EpisodesActivity" >
-            <meta-data
-                android:name="android.app.default_searchable"
-                android:value="com.battlelancer.seriesguide.ui.SearchActivity" />
-        </activity>
-        <activity
-            android:name="com.battlelancer.seriesguide.ui.OverviewActivity"
-            android:uiOptions="splitActionBarWhenNarrow" >
-            <meta-data
-                android:name="android.app.default_searchable"
-                android:value="com.battlelancer.seriesguide.ui.SearchActivity" />
-            <meta-data
-                android:name="android.support.PARENT_ACTIVITY"
-                android:value="com.battlelancer.seriesguide.ui.ShowsActivity" />
-        </activity>
-        <activity android:name="com.battlelancer.seriesguide.ui.EpisodeDetailsActivity" >
-            <meta-data
-                android:name="android.app.default_searchable"
-                android:value="com.battlelancer.seriesguide.ui.SearchActivity" />
-        </activity>
-        <activity android:name="com.battlelancer.seriesguide.ui.TraktSyncActivity" >
-            <meta-data
-                android:name="android.support.PARENT_ACTIVITY"
-                android:value="com.battlelancer.seriesguide.ui.ShowsActivity" />
-        </activity>
-        <activity android:name="com.battlelancer.seriesguide.ui.UpcomingRecentActivity" >
-            <meta-data
-                android:name="android.app.default_searchable"
-                android:value="com.battlelancer.seriesguide.ui.SearchActivity" />
-        </activity>
-        <activity
-            android:name="com.battlelancer.seriesguide.ui.AddActivity"
-            android:label="@string/add_show"
-            android:launchMode="singleTop" >
-            <meta-data
-                android:name="android.support.PARENT_ACTIVITY"
-                android:value="com.battlelancer.seriesguide.ui.ShowsActivity" />
-        </activity>
-        <activity android:name="com.battlelancer.seriesguide.ui.TraktShoutsActivity" >
-            <meta-data
-                android:name="android.support.PARENT_ACTIVITY"
-                android:value="com.battlelancer.seriesguide.ui.ShowsActivity" />
-        </activity>
-        <activity
-            android:name="com.battlelancer.seriesguide.appwidget.ListWidgetConfigure"
-            android:taskAffinity="com.battlelancer.seriesguide.widgetconfiguration" >
-            <intent-filter>
-                <action android:name="android.appwidget.action.APPWIDGET_CONFIGURE" />
-            </intent-filter>
-        </activity>
-        <activity android:name="com.battlelancer.seriesguide.ui.CheckinActivity" >
-            <meta-data
-                android:name="android.support.PARENT_ACTIVITY"
-                android:value="com.battlelancer.seriesguide.ui.ShowsActivity" />
-        </activity>
-        <activity android:name="com.battlelancer.seriesguide.ui.FixGetGlueCheckInActivity" >
-            <meta-data
-                android:name="android.support.PARENT_ACTIVITY"
-                android:value="com.battlelancer.seriesguide.ui.ShowsActivity" />
-        </activity>
-        <activity android:name="com.battlelancer.seriesguide.ui.ListsActivity" >
-            <meta-data
-                android:name="android.app.default_searchable"
-                android:value="com.battlelancer.seriesguide.ui.SearchActivity" />
-        </activity>
-        <activity android:name="com.battlelancer.seriesguide.ui.MoviesActivity" >
-        </activity>
-        <activity android:name="com.battlelancer.seriesguide.ui.ConnectTraktActivity" >
-            <meta-data
-                android:name="android.support.PARENT_ACTIVITY"
-                android:value="com.battlelancer.seriesguide.ui.ShowsActivity" />
-        </activity>
-        <activity android:name="com.battlelancer.seriesguide.ui.HelpActivity" >
-            <meta-data
-                android:name="android.support.PARENT_ACTIVITY"
-                android:value="com.battlelancer.seriesguide.ui.ShowsActivity" />
-        </activity>
-        <activity android:name="com.battlelancer.seriesguide.ui.StatsActivity" >
-        </activity>
-
-        <!-- Notification service -->
-        <service android:name="com.battlelancer.seriesguide.service.NotificationService" >
-        </service>
-
-        <!-- Not available in free version -->
-        <!--
-        <receiver android:name="com.battlelancer.seriesguide.service.OnAlarmReceiver" >
-            <intent-filter>
-                <action android:name="android.intent.action.BOOT_COMPLETED" />
-            </intent-filter>
-        </receiver>
-
-
-
-        -->
-
-
-        <!-- Widgets -->
-        <receiver
-            android:name="com.battlelancer.seriesguide.appwidget.ListWidgetProvider"
-            android:label="@string/app_name" >
-            <intent-filter>
-                <action android:name="android.appwidget.action.APPWIDGET_UPDATE" />
-            </intent-filter>
-            <intent-filter>
-                <action android:name="com.battlelancer.seriesguide.appwidget.UPDATE" />
-            </intent-filter>
-
-            <meta-data
-                android:name="android.appwidget.provider"
-                android:resource="@xml/appwidget_v11_info" />
-        </receiver>
-
-        <service
-            android:name="com.battlelancer.seriesguide.appwidget.ListWidgetService"
-            android:permission="android.permission.BIND_REMOTEVIEWS" >
-        </service>
-
-        <receiver
-            android:name="com.battlelancer.seriesguide.appwidget.AppWidget"
-            android:label="@string/smallwidget" >
-            <intent-filter>
-                <action android:name="android.appwidget.action.APPWIDGET_UPDATE" />
-            </intent-filter>
-
-            <meta-data
-                android:name="android.appwidget.provider"
-                android:resource="@xml/appwidget_info" />
-        </receiver>
-
-        <service android:name="com.battlelancer.seriesguide.appwidget.AppWidget$UpdateService" >
-        </service>
-
-        <receiver
-            android:name="com.battlelancer.seriesguide.appwidget.AppWidgetBig"
-            android:enabled="@bool/isFroyoOrLower"
-            android:label="@string/bigwidget" >
-            <intent-filter>
-                <action android:name="android.appwidget.action.APPWIDGET_UPDATE" />
-            </intent-filter>
-
-            <meta-data
-                android:name="android.appwidget.provider"
-                android:resource="@xml/appwidget_big_info" />
-        </receiver>
-
-        <service
-            android:name="com.battlelancer.seriesguide.appwidget.AppWidgetBig$UpdateServiceBig"
-            android:enabled="@bool/isFroyoOrLower" >
-        </service>
-
-        <receiver
-            android:name="com.battlelancer.seriesguide.appwidget.AppWidgetLarge"
-            android:enabled="@bool/isFroyoOrLower"
-            android:label="@string/largewidget" >
-            <intent-filter>
-                <action android:name="android.appwidget.action.APPWIDGET_UPDATE" />
-            </intent-filter>
-
-            <meta-data
-                android:name="android.appwidget.provider"
-                android:resource="@xml/appwidget_large_info" />
-        </receiver>
-
-        <service
-            android:name="com.battlelancer.seriesguide.appwidget.AppWidgetLarge$UpdateServiceLarge"
-            android:enabled="@bool/isFroyoOrLower" >
-        </service>
-    </application>
-
->>>>>>> 44304795
-</manifest>+<manifest xmlns:android="http://schemas.android.com/apk/res/android"
+    package="com.battlelancer.seriesguide"
+    android:installLocation="auto"
+    android:versionCode="139"
+    android:versionName="3" >
+
+    <uses-sdk
+        android:minSdkVersion="10"
+        android:targetSdkVersion="17" />
+
+    <uses-permission android:name="android.permission.INTERNET" />
+    <uses-permission android:name="android.permission.ACCESS_NETWORK_STATE" />
+    <uses-permission android:name="android.permission.WRITE_EXTERNAL_STORAGE" />
+    <uses-permission android:name="android.permission.VIBRATE" />
+    <uses-permission android:name="android.permission.READ_EXTERNAL_STORAGE" />
+
+    <uses-feature
+        android:name="android.hardware.touchscreen"
+        android:required="false" >
+    </uses-feature>
+
+    <application
+        android:name="com.battlelancer.seriesguide.SeriesGuideApplication"
+        android:allowBackup="true"
+        android:backupAgent="com.battlelancer.seriesguide.PrefBackupHelper"
+        android:hardwareAccelerated="true"
+        android:icon="@drawable/ic_launcher"
+        android:label="@string/app_name"
+        android:theme="@style/SeriesGuideTheme" >
+
+        <!-- Content provider -->
+        <provider
+            android:name="com.battlelancer.seriesguide.provider.SeriesGuideProvider"
+            android:authorities="com.battlelancer.seriesguide.provider"
+            android:exported="true" >
+        </provider>
+
+        <!-- Launch activity -->
+        <activity android:name="com.battlelancer.seriesguide.ui.ShowsActivity" >
+            <intent-filter>
+                <action android:name="android.intent.action.MAIN" />
+
+                <category android:name="android.intent.category.LAUNCHER" />
+            </intent-filter>
+
+            <meta-data
+                android:name="android.app.default_searchable"
+                android:value="com.battlelancer.seriesguide.ui.SearchActivity" />
+        </activity>
+        <activity
+            android:name="com.battlelancer.seriesguide.ui.SeriesGuidePreferences"
+            android:label="@string/preferences" >
+            <meta-data
+                android:name="android.support.PARENT_ACTIVITY"
+                android:value="com.battlelancer.seriesguide.ui.ShowsActivity" />
+        </activity>
+        <activity
+            android:name="com.battlelancer.seriesguide.ui.BackupDeleteActivity"
+            android:label="@string/backup" >
+            <meta-data
+                android:name="android.support.PARENT_ACTIVITY"
+                android:value="com.battlelancer.seriesguide.ui.ShowsActivity" />
+        </activity>
+        <activity android:name="com.battlelancer.seriesguide.ui.ShowInfoActivity" >
+            <meta-data
+                android:name="android.app.default_searchable"
+                android:value="com.battlelancer.seriesguide.ui.SearchActivity" />
+        </activity>
+        <activity
+            android:name="com.battlelancer.seriesguide.ui.SearchActivity"
+            android:launchMode="singleTop" >
+            <intent-filter>
+                <action android:name="android.intent.action.SEARCH" />
+            </intent-filter>
+
+            <meta-data
+                android:name="android.app.searchable"
+                android:resource="@xml/searchable" />
+        </activity>
+        <activity
+            android:name="com.battlelancer.seriesguide.getglueapi.GetGlueAuthActivity"
+            android:launchMode="singleTask" >
+            <meta-data
+                android:name="android.support.PARENT_ACTIVITY"
+                android:value="com.battlelancer.seriesguide.ui.ShowsActivity" />
+        </activity>
+        <activity android:name="com.battlelancer.seriesguide.ui.SeasonsActivity" >
+            <meta-data
+                android:name="android.app.default_searchable"
+                android:value="com.battlelancer.seriesguide.ui.SearchActivity" />
+        </activity>
+        <activity android:name="com.battlelancer.seriesguide.ui.EpisodesActivity" >
+            <meta-data
+                android:name="android.app.default_searchable"
+                android:value="com.battlelancer.seriesguide.ui.SearchActivity" />
+        </activity>
+        <activity
+            android:name="com.battlelancer.seriesguide.ui.OverviewActivity"
+            android:uiOptions="splitActionBarWhenNarrow" >
+            <meta-data
+                android:name="android.app.default_searchable"
+                android:value="com.battlelancer.seriesguide.ui.SearchActivity" />
+            <meta-data
+                android:name="android.support.PARENT_ACTIVITY"
+                android:value="com.battlelancer.seriesguide.ui.ShowsActivity" />
+        </activity>
+        <activity android:name="com.battlelancer.seriesguide.ui.EpisodeDetailsActivity" >
+            <meta-data
+                android:name="android.app.default_searchable"
+                android:value="com.battlelancer.seriesguide.ui.SearchActivity" />
+        </activity>
+        <activity android:name="com.battlelancer.seriesguide.ui.TraktSyncActivity" >
+            <meta-data
+                android:name="android.support.PARENT_ACTIVITY"
+                android:value="com.battlelancer.seriesguide.ui.ShowsActivity" />
+        </activity>
+        <activity android:name="com.battlelancer.seriesguide.ui.UpcomingRecentActivity" >
+            <meta-data
+                android:name="android.app.default_searchable"
+                android:value="com.battlelancer.seriesguide.ui.SearchActivity" />
+        </activity>
+        <activity
+            android:name="com.battlelancer.seriesguide.ui.AddActivity"
+            android:label="@string/add_show"
+            android:launchMode="singleTop" >
+            <meta-data
+                android:name="android.support.PARENT_ACTIVITY"
+                android:value="com.battlelancer.seriesguide.ui.ShowsActivity" />
+        </activity>
+        <activity android:name="com.battlelancer.seriesguide.ui.TraktShoutsActivity" >
+            <meta-data
+                android:name="android.support.PARENT_ACTIVITY"
+                android:value="com.battlelancer.seriesguide.ui.ShowsActivity" />
+        </activity>
+        <activity
+            android:name="com.battlelancer.seriesguide.appwidget.ListWidgetConfigure"
+            android:taskAffinity="com.battlelancer.seriesguide.widgetconfiguration" >
+            <intent-filter>
+                <action android:name="android.appwidget.action.APPWIDGET_CONFIGURE" />
+            </intent-filter>
+        </activity>
+        <activity android:name="com.battlelancer.seriesguide.ui.CheckinActivity" >
+            <meta-data
+                android:name="android.support.PARENT_ACTIVITY"
+                android:value="com.battlelancer.seriesguide.ui.ShowsActivity" />
+        </activity>
+        <activity android:name="com.battlelancer.seriesguide.ui.FixGetGlueCheckInActivity" >
+            <meta-data
+                android:name="android.support.PARENT_ACTIVITY"
+                android:value="com.battlelancer.seriesguide.ui.ShowsActivity" />
+        </activity>
+        <activity android:name="com.battlelancer.seriesguide.ui.ListsActivity" >
+            <meta-data
+                android:name="android.app.default_searchable"
+                android:value="com.battlelancer.seriesguide.ui.SearchActivity" />
+        </activity>
+        <activity android:name="com.battlelancer.seriesguide.ui.MoviesActivity" >
+        </activity>
+        <activity android:name="com.battlelancer.seriesguide.ui.ConnectTraktActivity" >
+            <meta-data
+                android:name="android.support.PARENT_ACTIVITY"
+                android:value="com.battlelancer.seriesguide.ui.ShowsActivity" />
+        </activity>
+        <activity android:name="com.battlelancer.seriesguide.ui.HelpActivity" >
+            <meta-data
+                android:name="android.support.PARENT_ACTIVITY"
+                android:value="com.battlelancer.seriesguide.ui.ShowsActivity" />
+        </activity>
+        <activity android:name="com.battlelancer.seriesguide.ui.StatsActivity" >
+        </activity>
+		
+        <!-- Services -->
+        <service android:name="com.battlelancer.seriesguide.service.TraktFlagService" >
+        </service>
+
+        <!-- Notification service -->
+        <service android:name="com.battlelancer.seriesguide.service.NotificationService" >
+        </service>
+
+        <!-- Not available in free version -->
+        <!--
+        <receiver android:name="com.battlelancer.seriesguide.service.OnAlarmReceiver" >
+            <intent-filter>
+                <action android:name="android.intent.action.BOOT_COMPLETED" />
+            </intent-filter>
+        </receiver>+++        -->
+
+
+        <!-- Widgets -->
+        <receiver
+            android:name="com.battlelancer.seriesguide.appwidget.ListWidgetProvider"
+            android:label="@string/app_name" >
+            <intent-filter>
+                <action android:name="android.appwidget.action.APPWIDGET_UPDATE" />
+            </intent-filter>
+            <intent-filter>
+                <action android:name="com.battlelancer.seriesguide.appwidget.UPDATE" />
+            </intent-filter>
+
+            <meta-data
+                android:name="android.appwidget.provider"
+                android:resource="@xml/appwidget_v11_info" />
+        </receiver>
+
+        <service
+            android:name="com.battlelancer.seriesguide.appwidget.ListWidgetService"
+            android:permission="android.permission.BIND_REMOTEVIEWS" >
+        </service>
+
+        <receiver
+            android:name="com.battlelancer.seriesguide.appwidget.AppWidget"
+            android:label="@string/smallwidget" >
+            <intent-filter>
+                <action android:name="android.appwidget.action.APPWIDGET_UPDATE" />
+            </intent-filter>
+
+            <meta-data
+                android:name="android.appwidget.provider"
+                android:resource="@xml/appwidget_info" />
+        </receiver>
+
+        <service android:name="com.battlelancer.seriesguide.appwidget.AppWidget$UpdateService" >
+        </service>
+
+        <receiver
+            android:name="com.battlelancer.seriesguide.appwidget.AppWidgetBig"
+            android:enabled="@bool/isFroyoOrLower"
+            android:label="@string/bigwidget" >
+            <intent-filter>
+                <action android:name="android.appwidget.action.APPWIDGET_UPDATE" />
+            </intent-filter>
+
+            <meta-data
+                android:name="android.appwidget.provider"
+                android:resource="@xml/appwidget_big_info" />
+        </receiver>
+
+        <service
+            android:name="com.battlelancer.seriesguide.appwidget.AppWidgetBig$UpdateServiceBig"
+            android:enabled="@bool/isFroyoOrLower" >
+        </service>
+
+        <receiver
+            android:name="com.battlelancer.seriesguide.appwidget.AppWidgetLarge"
+            android:enabled="@bool/isFroyoOrLower"
+            android:label="@string/largewidget" >
+            <intent-filter>
+                <action android:name="android.appwidget.action.APPWIDGET_UPDATE" />
+            </intent-filter>
+
+            <meta-data
+                android:name="android.appwidget.provider"
+                android:resource="@xml/appwidget_large_info" />
+        </receiver>
+
+        <service
+            android:name="com.battlelancer.seriesguide.appwidget.AppWidgetLarge$UpdateServiceLarge"
+            android:enabled="@bool/isFroyoOrLower" >
+        </service>
+    </application>
+
+</manifest>