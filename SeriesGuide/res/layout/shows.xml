<?xml version="1.0" encoding="utf-8"?>
<merge xmlns:android="http://schemas.android.com/apk/res/android" >

<<<<<<< HEAD
    <TextView
        android:id="@+id/empty"
        android:layout_width="250dp"
        android:layout_height="wrap_content"
        android:layout_gravity="center"
        android:padding="10dp"
        android:text="@string/shows_empty"
        android:visibility="gone" />

    <GridView
        android:id="@+id/showlist"
        android:layout_width="match_parent"
        android:layout_height="match_parent"
        android:clipToPadding="@bool/gridClipToPadding"
        android:columnWidth="@dimen/showgrid_columnWidth"
        android:gravity="center"
        android:horizontalSpacing="@dimen/showgrid_spacing"
        android:listSelector="?custom_list_selector"
        android:numColumns="auto_fit"
        android:padding="@dimen/showgrid_padding"
        android:stretchMode="columnWidth"
        android:verticalSpacing="@dimen/showgrid_spacing" >
    </GridView>

    <ViewStub
        android:id="@+id/stub_update"
        android:layout_width="match_parent"
        android:layout_height="wrap_content"
        android:inflatedId="@+id/overlay_update"
        android:layout="@layout/progress_overlay" />
=======
    <FrameLayout
        android:id="@+id/shows_fragment"
        android:layout_width="match_parent"
        android:layout_height="match_parent" >
    </FrameLayout>
>>>>>>> daab4b11

</merge><|MERGE_RESOLUTION|>--- conflicted
+++ resolved
@@ -1,43 +1,10 @@
 <?xml version="1.0" encoding="utf-8"?>
 <merge xmlns:android="http://schemas.android.com/apk/res/android" >
 
-<<<<<<< HEAD
-    <TextView
-        android:id="@+id/empty"
-        android:layout_width="250dp"
-        android:layout_height="wrap_content"
-        android:layout_gravity="center"
-        android:padding="10dp"
-        android:text="@string/shows_empty"
-        android:visibility="gone" />
-
-    <GridView
-        android:id="@+id/showlist"
-        android:layout_width="match_parent"
-        android:layout_height="match_parent"
-        android:clipToPadding="@bool/gridClipToPadding"
-        android:columnWidth="@dimen/showgrid_columnWidth"
-        android:gravity="center"
-        android:horizontalSpacing="@dimen/showgrid_spacing"
-        android:listSelector="?custom_list_selector"
-        android:numColumns="auto_fit"
-        android:padding="@dimen/showgrid_padding"
-        android:stretchMode="columnWidth"
-        android:verticalSpacing="@dimen/showgrid_spacing" >
-    </GridView>
-
-    <ViewStub
-        android:id="@+id/stub_update"
-        android:layout_width="match_parent"
-        android:layout_height="wrap_content"
-        android:inflatedId="@+id/overlay_update"
-        android:layout="@layout/progress_overlay" />
-=======
     <FrameLayout
         android:id="@+id/shows_fragment"
         android:layout_width="match_parent"
         android:layout_height="match_parent" >
     </FrameLayout>
->>>>>>> daab4b11
 
 </merge>