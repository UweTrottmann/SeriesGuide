--- conflicted
+++ resolved
@@ -56,11 +56,7 @@
         android:layout_height="wrap_content"
         android:layout_below="@id/upcomingmeta"
         android:layout_toRightOf="@+id/poster"
-<<<<<<< HEAD
-        android:text="Show Title" />
-=======
         android:text="Placeholder" />
->>>>>>> c0fc1f27
 
     <TextView
         android:id="@+id/textViewUpcomingNumber"
@@ -68,11 +64,7 @@
         android:layout_height="wrap_content"
         android:layout_below="@id/textViewUpcomingShow"
         android:layout_toRightOf="@+id/poster"
-<<<<<<< HEAD
-        android:text="4x12" />
-=======
         android:text="XxXX" />
->>>>>>> c0fc1f27
 
     <TextView
         android:id="@+id/textViewUpcomingEpisode"
