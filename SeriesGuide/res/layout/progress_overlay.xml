<<<<<<< HEAD
<?xml version="1.0" encoding="utf-8"?>
<LinearLayout xmlns:android="http://schemas.android.com/apk/res/android"
    android:layout_width="fill_parent"
    android:layout_height="wrap_content"
    android:background="#bf000000"
    android:orientation="horizontal"
    android:paddingBottom="10dp"
    android:paddingLeft="5dp"
    android:paddingRight="5dp"
    android:paddingTop="10dp" >

    <LinearLayout
        android:layout_width="0dip"
        android:layout_height="wrap_content"
        android:layout_marginRight="10dip"
        android:layout_weight="1.0"
        android:orientation="vertical" >

        <ProgressBar
            android:id="@+id/ProgressBarShowListDet"
            style="?android:attr/progressBarStyleHorizontal"
            android:layout_width="fill_parent"
            android:layout_height="wrap_content"
            android:indeterminateDrawable="@drawable/progress_indeterminate_horizontal_holo"
            android:progressDrawable="@drawable/progress_horizontal_holo_dark" />

        <TextView
            android:id="@+id/textViewUpdateStatus"
            android:layout_width="fill_parent"
            android:layout_height="wrap_content"
            android:ellipsize="middle"
            android:inputType="text"
            android:text="..." >
        </TextView>
    </LinearLayout>

    <Button
        android:id="@+id/overlayCancel"
        android:layout_width="wrap_content"
        android:layout_height="wrap_content"
        android:layout_gravity="center_vertical"
        android:background="@drawable/btn_default_holo_dark"
        android:minWidth="100dip"
        android:text="@string/cancel"
        android:textColor="#ffffffff" />

=======
<?xml version="1.0" encoding="utf-8"?>
<LinearLayout xmlns:android="http://schemas.android.com/apk/res/android"
    xmlns:tools="http://schemas.android.com/tools"
    android:layout_width="fill_parent"
    android:layout_height="wrap_content"
    android:background="#bf000000"
    android:orientation="horizontal"
    android:paddingBottom="10dp"
    android:paddingLeft="5dp"
    android:paddingRight="5dp"
    android:paddingTop="10dp"
    tools:ignore="Overdraw" >

    <LinearLayout
        android:layout_width="0dip"
        android:layout_height="wrap_content"
        android:layout_marginRight="10dip"
        android:layout_weight="1.0"
        android:orientation="vertical" >

        <ProgressBar
            android:id="@+id/ProgressBarShowListDet"
            style="?android:attr/progressBarStyleHorizontal"
            android:layout_width="fill_parent"
            android:layout_height="wrap_content"
            android:indeterminateDrawable="@drawable/progress_indeterminate_horizontal_holo"
            android:progressDrawable="@drawable/progress_horizontal_holo_dark" />

        <TextView
            android:id="@+id/textViewUpdateStatus"
            android:layout_width="fill_parent"
            android:layout_height="wrap_content"
            android:ellipsize="middle"
            android:text="..." >
        </TextView>
    </LinearLayout>

    <Button
        android:id="@+id/overlayCancel"
        android:layout_width="wrap_content"
        android:layout_height="wrap_content"
        android:layout_gravity="center_vertical"
        android:background="@drawable/btn_default_holo_dark"
        android:minWidth="100dip"
        android:text="@string/cancel"
        android:textColor="#ffffffff" />

>>>>>>> 26dcfff8
</LinearLayout><|MERGE_RESOLUTION|>--- conflicted
+++ resolved
@@ -1,97 +1,48 @@
-<<<<<<< HEAD
-<?xml version="1.0" encoding="utf-8"?>
-<LinearLayout xmlns:android="http://schemas.android.com/apk/res/android"
-    android:layout_width="fill_parent"
-    android:layout_height="wrap_content"
-    android:background="#bf000000"
-    android:orientation="horizontal"
-    android:paddingBottom="10dp"
-    android:paddingLeft="5dp"
-    android:paddingRight="5dp"
-    android:paddingTop="10dp" >
-
-    <LinearLayout
-        android:layout_width="0dip"
-        android:layout_height="wrap_content"
-        android:layout_marginRight="10dip"
-        android:layout_weight="1.0"
-        android:orientation="vertical" >
-
-        <ProgressBar
-            android:id="@+id/ProgressBarShowListDet"
-            style="?android:attr/progressBarStyleHorizontal"
-            android:layout_width="fill_parent"
-            android:layout_height="wrap_content"
-            android:indeterminateDrawable="@drawable/progress_indeterminate_horizontal_holo"
-            android:progressDrawable="@drawable/progress_horizontal_holo_dark" />
-
-        <TextView
-            android:id="@+id/textViewUpdateStatus"
-            android:layout_width="fill_parent"
-            android:layout_height="wrap_content"
-            android:ellipsize="middle"
-            android:inputType="text"
-            android:text="..." >
-        </TextView>
-    </LinearLayout>
-
-    <Button
-        android:id="@+id/overlayCancel"
-        android:layout_width="wrap_content"
-        android:layout_height="wrap_content"
-        android:layout_gravity="center_vertical"
-        android:background="@drawable/btn_default_holo_dark"
-        android:minWidth="100dip"
-        android:text="@string/cancel"
-        android:textColor="#ffffffff" />
-
-=======
-<?xml version="1.0" encoding="utf-8"?>
-<LinearLayout xmlns:android="http://schemas.android.com/apk/res/android"
-    xmlns:tools="http://schemas.android.com/tools"
-    android:layout_width="fill_parent"
-    android:layout_height="wrap_content"
-    android:background="#bf000000"
-    android:orientation="horizontal"
-    android:paddingBottom="10dp"
-    android:paddingLeft="5dp"
-    android:paddingRight="5dp"
-    android:paddingTop="10dp"
-    tools:ignore="Overdraw" >
-
-    <LinearLayout
-        android:layout_width="0dip"
-        android:layout_height="wrap_content"
-        android:layout_marginRight="10dip"
-        android:layout_weight="1.0"
-        android:orientation="vertical" >
-
-        <ProgressBar
-            android:id="@+id/ProgressBarShowListDet"
-            style="?android:attr/progressBarStyleHorizontal"
-            android:layout_width="fill_parent"
-            android:layout_height="wrap_content"
-            android:indeterminateDrawable="@drawable/progress_indeterminate_horizontal_holo"
-            android:progressDrawable="@drawable/progress_horizontal_holo_dark" />
-
-        <TextView
-            android:id="@+id/textViewUpdateStatus"
-            android:layout_width="fill_parent"
-            android:layout_height="wrap_content"
-            android:ellipsize="middle"
-            android:text="..." >
-        </TextView>
-    </LinearLayout>
-
-    <Button
-        android:id="@+id/overlayCancel"
-        android:layout_width="wrap_content"
-        android:layout_height="wrap_content"
-        android:layout_gravity="center_vertical"
-        android:background="@drawable/btn_default_holo_dark"
-        android:minWidth="100dip"
-        android:text="@string/cancel"
-        android:textColor="#ffffffff" />
-
->>>>>>> 26dcfff8
-</LinearLayout>+<?xml version="1.0" encoding="utf-8"?>
+<LinearLayout xmlns:android="http://schemas.android.com/apk/res/android"
+    xmlns:tools="http://schemas.android.com/tools"
+    android:layout_width="fill_parent"
+    android:layout_height="wrap_content"
+    android:background="#bf000000"
+    android:orientation="horizontal"
+    android:paddingBottom="10dp"
+    android:paddingLeft="5dp"
+    android:paddingRight="5dp"
+    android:paddingTop="10dp"
+    tools:ignore="Overdraw" >
+
+    <LinearLayout
+        android:layout_width="0dip"
+        android:layout_height="wrap_content"
+        android:layout_marginRight="10dip"
+        android:layout_weight="1.0"
+        android:orientation="vertical" >
+
+        <ProgressBar
+            android:id="@+id/ProgressBarShowListDet"
+            style="?android:attr/progressBarStyleHorizontal"
+            android:layout_width="fill_parent"
+            android:layout_height="wrap_content"
+            android:indeterminateDrawable="@drawable/progress_indeterminate_horizontal_holo"
+            android:progressDrawable="@drawable/progress_horizontal_holo_dark" />
+
+        <TextView
+            android:id="@+id/textViewUpdateStatus"
+            android:layout_width="fill_parent"
+            android:layout_height="wrap_content"
+            android:ellipsize="middle"
+            android:text="..." >
+        </TextView>
+    </LinearLayout>
+
+    <Button
+        android:id="@+id/overlayCancel"
+        android:layout_width="wrap_content"
+        android:layout_height="wrap_content"
+        android:layout_gravity="center_vertical"
+        android:background="@drawable/btn_default_holo_dark"
+        android:minWidth="100dip"
+        android:text="@string/cancel"
+        android:textColor="#ffffffff" />
+
+</LinearLayout>