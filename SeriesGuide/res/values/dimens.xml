--- conflicted
+++ resolved
@@ -4,10 +4,7 @@
     <dimen name="layout_padding">10dp</dimen>
     <dimen name="inline_padding">4dp</dimen>
     <dimen name="default_padding">8dp</dimen>
-<<<<<<< HEAD
-=======
     <dimen name="large_padding">16dp</dimen>
->>>>>>> daab4b11
     <dimen name="body_padding">5dp</dimen>
     <dimen name="body_padding_large">10dp</dimen>
     <dimen name="item_padding">2dp</dimen>
@@ -15,10 +12,7 @@
     <dimen name="text_size_small">14sp</dimen>
     <dimen name="text_size_xmedium">16sp</dimen>
     <dimen name="text_size_medium">18sp</dimen>
-<<<<<<< HEAD
-=======
     <dimen name="text_size_large">20sp</dimen>
->>>>>>> daab4b11
     <dimen name="text_size_xlarge">22sp</dimen>
     <dimen name="widget_item_width">28dp</dimen>
     <dimen name="widget_margin">5dp</dimen>
@@ -33,11 +27,8 @@
     <dimen name="showgrid_padding">8dp</dimen>
     <dimen name="showgrid_columnWidth">300dp</dimen>
     <dimen name="showgrid_spacing">10dp</dimen>
-<<<<<<< HEAD
-=======
     <dimen name="showgrid_posterWidth">68dp</dimen>
     <dimen name="showgrid_posterHeight">100dp</dimen>
->>>>>>> daab4b11
     <dimen name="imagecontainer_height">180dp</dimen>
     <integer name="episodespane_weight">1</integer>
     <integer name="detailsspane_weight">1</integer>
