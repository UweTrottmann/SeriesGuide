--- conflicted
+++ resolved
@@ -32,11 +32,7 @@
         android:icon="@drawable/ic_action_image" />
     <item
         android:id="@+id/menu_fullupdate"
-<<<<<<< HEAD
-        android:title="@string/fullupdate"
-=======
         android:title="@string/updateall_yes"
->>>>>>> e0c7fb83
         android:icon="@drawable/ic_action_refresh" />
     <item
         android:id="@+id/menu_preferences"
