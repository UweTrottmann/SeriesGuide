<?xml version="1.0" encoding="utf-8"?>
<menu xmlns:android="http://schemas.android.com/apk/res/android" >

    <item
        android:id="@+id/menu_search"
        android:icon="@drawable/ic_action_search"
<<<<<<< HEAD
        android:showAsAction="ifRoom"
=======
        android:showAsAction="ifRoom|withText"
>>>>>>> daab4b11
        android:title="@string/search_hint"/>
    <item
        android:id="@+id/menu_rate_trakt"
        android:icon="@drawable/trakt_heart"
<<<<<<< HEAD
        android:showAsAction="ifRoom"
=======
        android:showAsAction="ifRoom|withText"
>>>>>>> daab4b11
        android:title="@string/menu_rate_trakt"/>
    <item
        android:id="@+id/menu_share"
        android:icon="@drawable/ic_action_share"
<<<<<<< HEAD
        android:showAsAction="ifRoom"
=======
        android:showAsAction="ifRoom|withText"
>>>>>>> daab4b11
        android:title="@string/share_episode"/>

</menu><|MERGE_RESOLUTION|>--- conflicted
+++ resolved
@@ -4,29 +4,17 @@
     <item
         android:id="@+id/menu_search"
         android:icon="@drawable/ic_action_search"
-<<<<<<< HEAD
-        android:showAsAction="ifRoom"
-=======
         android:showAsAction="ifRoom|withText"
->>>>>>> daab4b11
         android:title="@string/search_hint"/>
     <item
         android:id="@+id/menu_rate_trakt"
         android:icon="@drawable/trakt_heart"
-<<<<<<< HEAD
-        android:showAsAction="ifRoom"
-=======
         android:showAsAction="ifRoom|withText"
->>>>>>> daab4b11
         android:title="@string/menu_rate_trakt"/>
     <item
         android:id="@+id/menu_share"
         android:icon="@drawable/ic_action_share"
-<<<<<<< HEAD
-        android:showAsAction="ifRoom"
-=======
         android:showAsAction="ifRoom|withText"
->>>>>>> daab4b11
         android:title="@string/share_episode"/>
 
 </menu>