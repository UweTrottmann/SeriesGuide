--- conflicted
+++ resolved
@@ -5,41 +5,25 @@
         <intent
             android:action="com.battlelancer.seriesguide.PREFS_BASIC"
             android:targetClass="com.battlelancer.seriesguide.ui.SeriesGuidePreferences"
-<<<<<<< HEAD
-            android:targetPackage="com.battlelancer.seriesguide" />
-=======
             android:targetPackage="@string/package_name" />
->>>>>>> 992411ae
     </Preference>
     <Preference android:title="@string/prefs_category_sharing" >
         <intent
             android:action="com.battlelancer.seriesguide.PREFS_SHARING"
             android:targetClass="com.battlelancer.seriesguide.ui.SeriesGuidePreferences"
-<<<<<<< HEAD
-            android:targetPackage="com.battlelancer.seriesguide" />
-=======
             android:targetPackage="@string/package_name" />
->>>>>>> 992411ae
     </Preference>
     <Preference android:title="@string/prefs_category_advanced" >
         <intent
             android:action="com.battlelancer.seriesguide.PREFS_ADVANCED"
             android:targetClass="com.battlelancer.seriesguide.ui.SeriesGuidePreferences"
-<<<<<<< HEAD
-            android:targetPackage="com.battlelancer.seriesguide" />
-=======
             android:targetPackage="@string/package_name" />
->>>>>>> 992411ae
     </Preference>
     <Preference android:title="@string/prefs_category_about" >
         <intent
             android:action="com.battlelancer.seriesguide.PREFS_ABOUT"
             android:targetClass="com.battlelancer.seriesguide.ui.SeriesGuidePreferences"
-<<<<<<< HEAD
-            android:targetPackage="com.battlelancer.seriesguide" />
-=======
             android:targetPackage="@string/package_name" />
->>>>>>> 992411ae
     </Preference>
 
 </PreferenceScreen>