--- conflicted
+++ resolved
@@ -1,14 +1,9 @@
 <?xml version="1.0" encoding="utf-8"?>
 <manifest xmlns:android="http://schemas.android.com/apk/res/android"
     android:installLocation="auto"
-<<<<<<< HEAD
     package="com.battlelancer.seriesguide"
-    android:versionCode="134"
-    android:versionName="2.4.2" >
-=======
-    package="com.battlelancer.seriesguide.beta"
-    android:versionCode="153"
-    android:versionName="2.5.5beta" >
+    android:versionCode="135"
+    android:versionName="2.5" >
 
     <uses-sdk
         android:minSdkVersion="7"
@@ -17,7 +12,6 @@
     <uses-permission android:name="android.permission.INTERNET" />
     <uses-permission android:name="android.permission.ACCESS_NETWORK_STATE" />
     <uses-permission android:name="android.permission.WRITE_EXTERNAL_STORAGE" />
->>>>>>> f1e21f8c
 
     <uses-feature
         android:name="android.hardware.touchscreen"
