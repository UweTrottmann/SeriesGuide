--- conflicted
+++ resolved
@@ -1,15 +1,9 @@
 <?xml version="1.0" encoding="utf-8"?>
 <manifest xmlns:android="http://schemas.android.com/apk/res/android"
     android:installLocation="auto"
-<<<<<<< HEAD
     package="com.battlelancer.seriesguide.beta"
     android:versionCode="155"
     android:versionName="2.6beta" >
-=======
-    package="com.battlelancer.seriesguide"
-    android:versionCode="151"
-    android:versionName="2.6dev" >
->>>>>>> 6d936ee5
 
     <uses-sdk
         android:minSdkVersion="7"
