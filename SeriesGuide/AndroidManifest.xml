<?xml version="1.0" encoding="utf-8"?>
<manifest xmlns:android="http://schemas.android.com/apk/res/android"
    android:installLocation="auto"
<<<<<<< HEAD
    package="com.battlelancer.seriesguide"
    android:versionCode="141"
    android:versionName="2.8.1" >
=======
    android:versionCode="182"
    android:versionName="2.9.4beta" >
>>>>>>> fb302ac3

    <uses-sdk
        android:minSdkVersion="7"
        android:targetSdkVersion="16" />

    <uses-permission android:name="android.permission.INTERNET" />
    <uses-permission android:name="android.permission.ACCESS_NETWORK_STATE" />
    <uses-permission android:name="android.permission.WRITE_EXTERNAL_STORAGE" />
    <uses-permission android:name="android.permission.RECEIVE_BOOT_COMPLETED" />
    <uses-permission android:name="android.permission.VIBRATE" />
    <uses-permission android:name="android.permission.READ_EXTERNAL_STORAGE" />

    <uses-feature
        android:name="android.hardware.touchscreen"
        android:required="false" >
    </uses-feature>

    <application
        android:name="com.battlelancer.seriesguide.SeriesGuideApplication"
        android:backupAgent="com.battlelancer.seriesguide.PrefBackupHelper"
        android:hardwareAccelerated="true"
        android:icon="@drawable/icon"
        android:label="@string/app_name"
        android:theme="@style/SeriesGuideTheme" >
        <meta-data
            android:name="com.google.android.backup.api_key"
            android:value="AEdPqrEAAAAIToXnISqkDzDlKt206D1VdujnhhoFa0mAEM8Veg" />

        <activity
            android:name="com.battlelancer.seriesguide.ui.ShowsActivity"
            android:uiOptions="splitActionBarWhenNarrow" >
            <intent-filter>
                <action android:name="android.intent.action.MAIN" />

                <category android:name="android.intent.category.LAUNCHER" />
            </intent-filter>

            <meta-data
                android:name="android.app.default_searchable"
                android:value="com.battlelancer.seriesguide.ui.SearchActivity" />
        </activity>
        <activity
            android:name="com.battlelancer.seriesguide.ui.SeriesGuidePreferences"
            android:label="@string/preferences" >
            <meta-data
                android:name="android.support.PARENT_ACTIVITY"
                android:value="com.battlelancer.seriesguide.ui.ShowsActivity" />
        </activity>
        <activity
            android:name="com.battlelancer.seriesguide.ui.BackupDeleteActivity"
            android:label="@string/backup" >
            <meta-data
                android:name="android.support.PARENT_ACTIVITY"
                android:value="com.battlelancer.seriesguide.ui.ShowsActivity" />
        </activity>
        <activity android:name="com.battlelancer.seriesguide.ui.ShowInfoActivity" >
            <meta-data
                android:name="android.app.default_searchable"
                android:value="com.battlelancer.seriesguide.ui.SearchActivity" />
            <meta-data
                android:name="android.support.PARENT_ACTIVITY"
                android:value="com.battlelancer.seriesguide.ui.ShowsActivity" />
        </activity>
        <activity
            android:name="com.battlelancer.seriesguide.ui.SearchActivity"
            android:launchMode="singleTop" >
            <intent-filter>
                <action android:name="android.intent.action.SEARCH" />
            </intent-filter>

            <meta-data
                android:name="android.app.searchable"
                android:resource="@xml/searchable" />
            <meta-data
                android:name="android.support.PARENT_ACTIVITY"
                android:value="com.battlelancer.seriesguide.ui.ShowsActivity" />
        </activity>
        <activity
            android:name="com.battlelancer.seriesguide.getglueapi.GetGlueAuthActivity"
            android:launchMode="singleTask" >
            <meta-data
                android:name="android.support.PARENT_ACTIVITY"
                android:value="com.battlelancer.seriesguide.ui.ShowsActivity" />
        </activity>
        <activity android:name="com.battlelancer.seriesguide.ui.SeasonsActivity" >
            <meta-data
                android:name="android.app.default_searchable"
                android:value="com.battlelancer.seriesguide.ui.SearchActivity" />
            <meta-data
                android:name="android.support.PARENT_ACTIVITY"
                android:value="com.battlelancer.seriesguide.ui.ShowsActivity" />
        </activity>
        <activity android:name="com.battlelancer.seriesguide.ui.EpisodesActivity" >
            <meta-data
                android:name="android.app.default_searchable"
                android:value="com.battlelancer.seriesguide.ui.SearchActivity" />
            <meta-data
                android:name="android.support.PARENT_ACTIVITY"
                android:value="com.battlelancer.seriesguide.ui.ShowsActivity" />
        </activity>
        <activity
            android:name="com.battlelancer.seriesguide.ui.OverviewActivity"
            android:uiOptions="splitActionBarWhenNarrow" >
            <meta-data
                android:name="android.app.default_searchable"
                android:value="com.battlelancer.seriesguide.ui.SearchActivity" />
            <meta-data
                android:name="android.support.PARENT_ACTIVITY"
                android:value="com.battlelancer.seriesguide.ui.ShowsActivity" />
        </activity>
        <activity android:name="com.battlelancer.seriesguide.ui.EpisodeDetailsActivity" >
            <meta-data
                android:name="android.app.default_searchable"
                android:value="com.battlelancer.seriesguide.ui.SearchActivity" />
            <meta-data
                android:name="android.support.PARENT_ACTIVITY"
                android:value="com.battlelancer.seriesguide.ui.ShowsActivity" />
        </activity>
        <activity android:name="com.battlelancer.seriesguide.ui.TraktSyncActivity" >
            <meta-data
                android:name="android.support.PARENT_ACTIVITY"
                android:value="com.battlelancer.seriesguide.ui.ShowsActivity" />
        </activity>
        <activity android:name="com.battlelancer.seriesguide.ui.UpcomingRecentActivity" >
            <meta-data
                android:name="android.app.default_searchable"
                android:value="com.battlelancer.seriesguide.ui.SearchActivity" />
            <meta-data
                android:name="android.support.PARENT_ACTIVITY"
                android:value="com.battlelancer.seriesguide.ui.ShowsActivity" />
        </activity>
        <activity
            android:name="com.battlelancer.seriesguide.ui.AddActivity"
            android:label="@string/add_show" >
            <meta-data
                android:name="android.support.PARENT_ACTIVITY"
                android:value="com.battlelancer.seriesguide.ui.ShowsActivity" />
        </activity>
        <activity android:name="com.battlelancer.seriesguide.ui.TraktShoutsActivity" >
            <meta-data
                android:name="android.support.PARENT_ACTIVITY"
                android:value="com.battlelancer.seriesguide.ui.ShowsActivity" />
        </activity>
        <activity android:name="com.battlelancer.seriesguide.appwidget.ListWidgetConfigure" >
            <intent-filter>
                <action android:name="android.appwidget.action.APPWIDGET_CONFIGURE" />
            </intent-filter>
        </activity>
        <activity android:name="com.battlelancer.seriesguide.ui.CheckinActivity" >
            <meta-data
                android:name="android.support.PARENT_ACTIVITY"
                android:value="com.battlelancer.seriesguide.ui.ShowsActivity" />
        </activity>

        <!-- Content provider -->
        <provider
            android:name="com.battlelancer.seriesguide.provider.SeriesGuideProvider"
            android:authorities="com.battlelancer.seriesguide" >
        </provider>

        <!-- Notification service -->
        <service android:name="com.battlelancer.seriesguide.service.NotificationService" >
        </service>

        <receiver android:name="com.battlelancer.seriesguide.service.OnAlarmReceiver" >
            <intent-filter>
                <action android:name="android.intent.action.BOOT_COMPLETED" />
            </intent-filter>
        </receiver>

        <!-- Widgets -->
        <receiver
            android:name="com.battlelancer.seriesguide.appwidget.ListWidgetProvider"
            android:label="@string/app_name" >
            <intent-filter>
                <action android:name="android.appwidget.action.APPWIDGET_UPDATE" />
            </intent-filter>
            <intent-filter>
                <action android:name="com.battlelancer.seriesguide.appwidget.UPDATE" />
            </intent-filter>

            <meta-data
                android:name="android.appwidget.provider"
                android:resource="@xml/appwidget_v11_info" />
        </receiver>

        <service
            android:name="com.battlelancer.seriesguide.appwidget.ListWidgetService"
            android:permission="android.permission.BIND_REMOTEVIEWS" >
        </service>

        <receiver
            android:name="com.battlelancer.seriesguide.appwidget.AppWidget"
            android:label="@string/smallwidget" >
            <intent-filter>
                <action android:name="android.appwidget.action.APPWIDGET_UPDATE" />
            </intent-filter>

            <meta-data
                android:name="android.appwidget.provider"
                android:resource="@xml/appwidget_info" />
        </receiver>

        <service android:name="com.battlelancer.seriesguide.appwidget.AppWidget$UpdateService" >
        </service>

        <receiver
            android:name="com.battlelancer.seriesguide.appwidget.AppWidgetBig"
            android:enabled="@bool/isFroyoOrLower"
            android:label="@string/bigwidget" >
            <intent-filter>
                <action android:name="android.appwidget.action.APPWIDGET_UPDATE" />
            </intent-filter>

            <meta-data
                android:name="android.appwidget.provider"
                android:resource="@xml/appwidget_big_info" />
        </receiver>

        <service
            android:name="com.battlelancer.seriesguide.appwidget.AppWidgetBig$UpdateServiceBig"
            android:enabled="@bool/isFroyoOrLower" >
        </service>

        <receiver
            android:name="com.battlelancer.seriesguide.appwidget.AppWidgetLarge"
            android:enabled="@bool/isFroyoOrLower"
            android:label="@string/largewidget" >
            <intent-filter>
                <action android:name="android.appwidget.action.APPWIDGET_UPDATE" />
            </intent-filter>

            <meta-data
                android:name="android.appwidget.provider"
                android:resource="@xml/appwidget_large_info" />
        </receiver>

        <service
            android:name="com.battlelancer.seriesguide.appwidget.AppWidgetLarge$UpdateServiceLarge"
            android:enabled="@bool/isFroyoOrLower" >
        </service>
    </application>

</manifest><|MERGE_RESOLUTION|>--- conflicted
+++ resolved
@@ -1,14 +1,9 @@
 <?xml version="1.0" encoding="utf-8"?>
 <manifest xmlns:android="http://schemas.android.com/apk/res/android"
     android:installLocation="auto"
-<<<<<<< HEAD
     package="com.battlelancer.seriesguide"
     android:versionCode="141"
     android:versionName="2.8.1" >
-=======
-    android:versionCode="182"
-    android:versionName="2.9.4beta" >
->>>>>>> fb302ac3
 
     <uses-sdk
         android:minSdkVersion="7"
