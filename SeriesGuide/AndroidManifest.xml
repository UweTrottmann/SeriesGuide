<?xml version="1.0" encoding="utf-8"?>
<manifest xmlns:android="http://schemas.android.com/apk/res/android"
    android:installLocation="auto"
<<<<<<< HEAD
    package="com.battlelancer.seriesguide"
    android:versionCode="129"
    android:versionName="2.2.1" >
=======
    package="com.battlelancer.seriesguide.beta"
    android:versionCode="139"
    android:versionName="2.2.3beta" >
>>>>>>> d2b908d3

    <uses-permission android:name="android.permission.VIBRATE" >
    </uses-permission>

    <uses-feature
        android:name="android.hardware.touchscreen"
        android:required="false" >
    </uses-feature>

    <application
        android:backupAgent="com.battlelancer.seriesguide.PrefBackupHelper"
        android:debuggable="false"
        android:hardwareAccelerated="true"
        android:icon="@drawable/icon"
        android:label="@string/app_name"
        android:name="com.battlelancer.seriesguide.SeriesGuideApplication"
        android:theme="@style/Theme.SeriesGuide" >
        <meta-data
            android:name="com.google.android.backup.api_key"
            android:value="AEdPqrEAAAAIToXnISqkDzDlKt206D1VdujnhhoFa0mAEM8Veg" />

        <activity android:name="com.battlelancer.seriesguide.ui.ShowsActivity" >
            <intent-filter >
                <action android:name="android.intent.action.MAIN" />

                <category android:name="android.intent.category.LAUNCHER" />
            </intent-filter>

            <meta-data
                android:name="android.app.default_searchable"
                android:value="com.battlelancer.seriesguide.SearchSeriesGuide" />
        </activity>
        <activity
            android:label="@string/add_show"
            android:name="com.battlelancer.seriesguide.AddShow"
            android:windowSoftInputMode="stateVisible" >
            <meta-data
                android:name="android.app.default_searchable"
                android:value="com.battlelancer.seriesguide.SearchSeriesGuide" />
        </activity>
        <activity
            android:label="@string/preferences"
            android:name="com.battlelancer.seriesguide.SeriesGuidePreferences" >
        </activity>
        <activity
            android:label="@string/backup"
            android:name="com.battlelancer.seriesguide.BackupDelete" >
        </activity>
        <activity android:name="com.battlelancer.seriesguide.ShowInfo" >
            <meta-data
                android:name="android.app.default_searchable"
                android:value="com.battlelancer.seriesguide.SearchSeriesGuide" />
        </activity>
        <activity
            android:launchMode="singleTop"
            android:name="com.battlelancer.seriesguide.SearchSeriesGuide" >
            <intent-filter >
                <action android:name="android.intent.action.SEARCH" />
            </intent-filter>

            <meta-data
                android:name="android.app.searchable"
                android:resource="@xml/searchable" />
        </activity>

        <receiver
            android:label="@string/smallwidget"
            android:name="com.battlelancer.seriesguide.appwidget.AppWidget" >
            <intent-filter >
                <action android:name="android.appwidget.action.APPWIDGET_UPDATE" />
            </intent-filter>

            <meta-data
                android:name="android.appwidget.provider"
                android:resource="@xml/appwidget_info" />
        </receiver>

        <service android:name="com.battlelancer.seriesguide.appwidget.AppWidget$UpdateService" >
        </service>

        <receiver
            android:label="@string/bigwidget"
            android:name="com.battlelancer.seriesguide.appwidget.AppWidgetBig" >
            <intent-filter >
                <action android:name="android.appwidget.action.APPWIDGET_UPDATE" />
            </intent-filter>

            <meta-data
                android:name="android.appwidget.provider"
                android:resource="@xml/appwidget_big_info" />
        </receiver>

        <service android:name="com.battlelancer.seriesguide.appwidget.AppWidgetBig$UpdateServiceBig" >
        </service>

        <receiver
            android:label="@string/largewidget"
            android:name="com.battlelancer.seriesguide.appwidget.AppWidgetLarge" >
            <intent-filter >
                <action android:name="android.appwidget.action.APPWIDGET_UPDATE" />
            </intent-filter>

            <meta-data
                android:name="android.appwidget.provider"
                android:resource="@xml/appwidget_large_info" />
        </receiver>

        <service android:name="com.battlelancer.seriesguide.appwidget.AppWidgetLarge$UpdateServiceLarge" >
        </service>

        <activity
            android:launchMode="singleTask"
            android:name="com.battlelancer.seriesguide.getglueapi.PrepareRequestTokenActivity" >
            <intent-filter >
                <action android:name="android.intent.action.VIEW" />

                <category android:name="android.intent.category.DEFAULT" />
                <category android:name="android.intent.category.BROWSABLE" />

                <data
                    android:host="callback"
                    android:scheme="seriesguide-oauth-getglue" />
            </intent-filter>
        </activity>
        <activity android:name="com.battlelancer.seriesguide.ui.SeasonsActivity" >
            <meta-data
                android:name="android.app.default_searchable"
                android:value="com.battlelancer.seriesguide.SearchSeriesGuide" />
        </activity>
        <activity android:name="com.battlelancer.seriesguide.ui.EpisodesActivity" >
            <meta-data
                android:name="android.app.default_searchable"
                android:value="com.battlelancer.seriesguide.SearchSeriesGuide" />
        </activity>

        <provider
<<<<<<< HEAD
            android:authorities="com.battlelancer.seriesguide"
            android:name=".provider.SeriesGuideProvider" >
=======
            android:authorities="com.battlelancer.seriesguide.beta.provider"
            android:name="com.battlelancer.seriesguide.provider.SeriesGuideProvider" >
>>>>>>> d2b908d3
        </provider>

        <activity android:name="com.battlelancer.seriesguide.ui.OverviewActivity" >
            <meta-data
                android:name="android.app.default_searchable"
                android:value="com.battlelancer.seriesguide.SearchSeriesGuide" />
        </activity>
        <activity android:name="com.battlelancer.seriesguide.ui.EpisodeDetailsActivity" >
            <meta-data
                android:name="android.app.default_searchable"
                android:value="com.battlelancer.seriesguide.SearchSeriesGuide" />
        </activity>
        <activity android:name="com.battlelancer.seriesguide.ui.TraktSyncActivity" >
        </activity>
        <activity android:name="com.battlelancer.seriesguide.ui.UpcomingRecentActivity" >
            <meta-data
                android:name="android.app.default_searchable"
                android:value="com.battlelancer.seriesguide.SearchSeriesGuide" />
        </activity>
    </application>

    <uses-sdk
        android:minSdkVersion="7"
        android:targetSdkVersion="13" />

    <uses-permission android:name="android.permission.INTERNET" />
    <uses-permission android:name="android.permission.ACCESS_NETWORK_STATE" />
    <uses-permission android:name="android.permission.WRITE_EXTERNAL_STORAGE" >
    </uses-permission>

</manifest><|MERGE_RESOLUTION|>--- conflicted
+++ resolved
@@ -1,15 +1,9 @@
 <?xml version="1.0" encoding="utf-8"?>
 <manifest xmlns:android="http://schemas.android.com/apk/res/android"
     android:installLocation="auto"
-<<<<<<< HEAD
     package="com.battlelancer.seriesguide"
     android:versionCode="129"
     android:versionName="2.2.1" >
-=======
-    package="com.battlelancer.seriesguide.beta"
-    android:versionCode="139"
-    android:versionName="2.2.3beta" >
->>>>>>> d2b908d3
 
     <uses-permission android:name="android.permission.VIBRATE" >
     </uses-permission>
@@ -146,13 +140,8 @@
         </activity>
 
         <provider
-<<<<<<< HEAD
             android:authorities="com.battlelancer.seriesguide"
-            android:name=".provider.SeriesGuideProvider" >
-=======
-            android:authorities="com.battlelancer.seriesguide.beta.provider"
             android:name="com.battlelancer.seriesguide.provider.SeriesGuideProvider" >
->>>>>>> d2b908d3
         </provider>
 
         <activity android:name="com.battlelancer.seriesguide.ui.OverviewActivity" >
