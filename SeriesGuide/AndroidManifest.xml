<<<<<<< HEAD
<?xml version="1.0" encoding="utf-8"?>
<manifest xmlns:android="http://schemas.android.com/apk/res/android"
    package="com.battlelancer.seriesguide.beta"
    android:installLocation="auto"
    android:versionCode="165"
    android:versionName="2.6.10beta" >

    <uses-sdk
        android:minSdkVersion="7"
        android:targetSdkVersion="15" />

    <uses-permission android:name="android.permission.INTERNET" />
    <uses-permission android:name="android.permission.ACCESS_NETWORK_STATE" />
    <uses-permission android:name="android.permission.WRITE_EXTERNAL_STORAGE" />
    <uses-permission android:name="android.permission.RECEIVE_BOOT_COMPLETED" />

    <uses-feature
        android:name="android.hardware.touchscreen"
        android:required="false" >
    </uses-feature>

    <application
        android:name="com.battlelancer.seriesguide.SeriesGuideApplication"
        android:backupAgent="com.battlelancer.seriesguide.PrefBackupHelper"
        android:debuggable="false"
        android:hardwareAccelerated="true"
        android:icon="@drawable/icon"
        android:label="@string/app_name"
        android:theme="@style/SeriesGuideTheme" >
        <meta-data
            android:name="com.google.android.backup.api_key"
            android:value="AEdPqrEAAAAIlG-fXzOx6u3ozZ1ah_9eqMnUD70jCFA1FPzJnQ" />

        <activity
            android:name="com.battlelancer.seriesguide.ui.ShowsActivity"
            android:uiOptions="splitActionBarWhenNarrow" >
            <intent-filter>
                <action android:name="android.intent.action.MAIN" />

                <category android:name="android.intent.category.LAUNCHER" />
            </intent-filter>

            <meta-data
                android:name="android.app.default_searchable"
                android:value="com.battlelancer.seriesguide.ui.SearchActivity" />
        </activity>
        <activity
            android:name="com.battlelancer.seriesguide.ui.SeriesGuidePreferences"
            android:label="@string/preferences" >
            <meta-data
                android:name="android.support.PARENT_ACTIVITY"
                android:value="com.battlelancer.seriesguide.ui.ShowsActivity" />
        </activity>
        <activity
            android:name="com.battlelancer.seriesguide.ui.BackupDeleteActivity"
            android:label="@string/backup" >
            <meta-data
                android:name="android.support.PARENT_ACTIVITY"
                android:value="com.battlelancer.seriesguide.ui.ShowsActivity" />
        </activity>
        <activity android:name="com.battlelancer.seriesguide.ui.ShowInfoActivity" >
            <meta-data
                android:name="android.app.default_searchable"
                android:value="com.battlelancer.seriesguide.ui.SearchActivity" />
            <meta-data
                android:name="android.support.PARENT_ACTIVITY"
                android:value="com.battlelancer.seriesguide.ui.ShowsActivity" />
        </activity>
        <activity
            android:name="com.battlelancer.seriesguide.ui.SearchActivity"
            android:launchMode="singleTop" >
            <intent-filter>
                <action android:name="android.intent.action.SEARCH" />
            </intent-filter>

            <meta-data
                android:name="android.app.searchable"
                android:resource="@xml/searchable" />
            <meta-data
                android:name="android.support.PARENT_ACTIVITY"
                android:value="com.battlelancer.seriesguide.ui.ShowsActivity" />
        </activity>
        <activity
            android:name="com.battlelancer.seriesguide.getglueapi.PrepareRequestTokenActivity"
            android:launchMode="singleTask" >
            <intent-filter>
                <action android:name="android.intent.action.VIEW" />

                <category android:name="android.intent.category.DEFAULT" />
                <category android:name="android.intent.category.BROWSABLE" />

                <data
                    android:host="getgluecallback"
                    android:scheme="sgoauth" />
            </intent-filter>

            <meta-data
                android:name="android.support.PARENT_ACTIVITY"
                android:value="com.battlelancer.seriesguide.ui.ShowsActivity" />
        </activity>
        <activity android:name="com.battlelancer.seriesguide.ui.SeasonsActivity" >
            <meta-data
                android:name="android.app.default_searchable"
                android:value="com.battlelancer.seriesguide.ui.SearchActivity" />
            <meta-data
                android:name="android.support.PARENT_ACTIVITY"
                android:value="com.battlelancer.seriesguide.ui.ShowsActivity" />
        </activity>
        <activity android:name="com.battlelancer.seriesguide.ui.EpisodesActivity" >
            <meta-data
                android:name="android.app.default_searchable"
                android:value="com.battlelancer.seriesguide.ui.SearchActivity" />
            <meta-data
                android:name="android.support.PARENT_ACTIVITY"
                android:value="com.battlelancer.seriesguide.ui.ShowsActivity" />
        </activity>
        <activity android:name="com.battlelancer.seriesguide.ui.OverviewActivity" >
            <meta-data
                android:name="android.app.default_searchable"
                android:value="com.battlelancer.seriesguide.ui.SearchActivity" />
            <meta-data
                android:name="android.support.PARENT_ACTIVITY"
                android:value="com.battlelancer.seriesguide.ui.ShowsActivity" />
        </activity>
        <activity android:name="com.battlelancer.seriesguide.ui.EpisodeDetailsActivity" >
            <meta-data
                android:name="android.app.default_searchable"
                android:value="com.battlelancer.seriesguide.ui.SearchActivity" />
            <meta-data
                android:name="android.support.PARENT_ACTIVITY"
                android:value="com.battlelancer.seriesguide.ui.ShowsActivity" />
        </activity>
        <activity android:name="com.battlelancer.seriesguide.ui.TraktSyncActivity" >
            <meta-data
                android:name="android.support.PARENT_ACTIVITY"
                android:value="com.battlelancer.seriesguide.ui.ShowsActivity" />
        </activity>
        <activity android:name="com.battlelancer.seriesguide.ui.UpcomingRecentActivity" >
            <meta-data
                android:name="android.app.default_searchable"
                android:value="com.battlelancer.seriesguide.ui.SearchActivity" />
            <meta-data
                android:name="android.support.PARENT_ACTIVITY"
                android:value="com.battlelancer.seriesguide.ui.ShowsActivity" />
        </activity>
        <activity
            android:name="com.battlelancer.seriesguide.ui.AddActivity"
            android:label="@string/add_show" >
            <meta-data
                android:name="android.support.PARENT_ACTIVITY"
                android:value="com.battlelancer.seriesguide.ui.ShowsActivity" />
        </activity>
        <activity android:name="com.battlelancer.seriesguide.ui.TraktShoutsActivity" >
            <meta-data
                android:name="android.support.PARENT_ACTIVITY"
                android:value="com.battlelancer.seriesguide.ui.ShowsActivity" />
        </activity>

        <!-- Content provider -->
        <provider
            android:name="com.battlelancer.seriesguide.provider.SeriesGuideProvider"
            android:authorities="com.battlelancer.seriesguide.beta.provider" >
        </provider>

        <!-- Notification service -->
        <service android:name="com.battlelancer.seriesguide.service.NotificationService" >
        </service>

        <receiver android:name="com.battlelancer.seriesguide.service.OnAlarmReceiver" >
            <intent-filter>
                <action android:name="android.intent.action.BOOT_COMPLETED" />
            </intent-filter>
        </receiver>

        <!-- Widgets -->
        <receiver
            android:name="com.battlelancer.seriesguide.appwidget.ListWidgetProvider"
            android:label="@string/widget_label" >
            <intent-filter>
                <action android:name="android.appwidget.action.APPWIDGET_UPDATE" />
            </intent-filter>
            <intent-filter>
                <action android:name="com.battlelancer.seriesguide.appwidget.UPDATE" />
            </intent-filter>

            <meta-data
                android:name="android.appwidget.provider"
                android:resource="@xml/appwidget_v11_info" />
        </receiver>

        <service
            android:name="com.battlelancer.seriesguide.appwidget.ListWidgetService"
            android:permission="android.permission.BIND_REMOTEVIEWS" >
        </service>

        <receiver
            android:name="com.battlelancer.seriesguide.appwidget.AppWidget"
            android:label="@string/smallwidget" >
            <intent-filter>
                <action android:name="android.appwidget.action.APPWIDGET_UPDATE" />
            </intent-filter>

            <meta-data
                android:name="android.appwidget.provider"
                android:resource="@xml/appwidget_info" />
        </receiver>

        <service android:name="com.battlelancer.seriesguide.appwidget.AppWidget$UpdateService" >
        </service>

        <receiver
            android:name="com.battlelancer.seriesguide.appwidget.AppWidgetBig"
            android:enabled="@bool/isFroyoOrLower"
            android:label="@string/bigwidget" >
            <intent-filter>
                <action android:name="android.appwidget.action.APPWIDGET_UPDATE" />
            </intent-filter>

            <meta-data
                android:name="android.appwidget.provider"
                android:resource="@xml/appwidget_big_info" />
        </receiver>

        <service
            android:name="com.battlelancer.seriesguide.appwidget.AppWidgetBig$UpdateServiceBig"
            android:enabled="@bool/isFroyoOrLower" >
        </service>

        <receiver
            android:name="com.battlelancer.seriesguide.appwidget.AppWidgetLarge"
            android:enabled="@bool/isFroyoOrLower"
            android:label="@string/largewidget" >
            <intent-filter>
                <action android:name="android.appwidget.action.APPWIDGET_UPDATE" />
            </intent-filter>

            <meta-data
                android:name="android.appwidget.provider"
                android:resource="@xml/appwidget_large_info" />
        </receiver>

        <service
            android:name="com.battlelancer.seriesguide.appwidget.AppWidgetLarge$UpdateServiceLarge"
            android:enabled="@bool/isFroyoOrLower" >
        </service>
    </application>

=======
<?xml version="1.0" encoding="utf-8"?>
<manifest xmlns:android="http://schemas.android.com/apk/res/android"
    package="com.battlelancer.seriesguide"
    android:installLocation="auto"
    android:versionCode="151"
    android:versionName="2.6dev" >

    <uses-sdk
        android:minSdkVersion="7"
        android:targetSdkVersion="15" />

    <uses-permission android:name="android.permission.INTERNET" />
    <uses-permission android:name="android.permission.ACCESS_NETWORK_STATE" />
    <uses-permission android:name="android.permission.WRITE_EXTERNAL_STORAGE" />
    <uses-permission android:name="android.permission.RECEIVE_BOOT_COMPLETED" />

    <uses-feature
        android:name="android.hardware.touchscreen"
        android:required="false" >
    </uses-feature>
    <uses-permission android:name="android.permission.VIBRATE"/>

    <application
        android:name="com.battlelancer.seriesguide.SeriesGuideApplication"
        android:backupAgent="com.battlelancer.seriesguide.PrefBackupHelper"
        android:debuggable="false"
        android:hardwareAccelerated="true"
        android:icon="@drawable/icon"
        android:label="@string/app_name"
        android:theme="@style/SeriesGuideTheme" >
        <meta-data
            android:name="com.google.android.backup.api_key"
            android:value="AEdPqrEAAAAIToXnISqkDzDlKt206D1VdujnhhoFa0mAEM8Veg" />

        <activity
            android:name="com.battlelancer.seriesguide.ui.ShowsActivity"
            android:uiOptions="splitActionBarWhenNarrow" >
            <intent-filter>
                <action android:name="android.intent.action.MAIN" />

                <category android:name="android.intent.category.LAUNCHER" />
            </intent-filter>

            <meta-data
                android:name="android.app.default_searchable"
                android:value="com.battlelancer.seriesguide.ui.SearchActivity" />
        </activity>
        <activity
            android:name="com.battlelancer.seriesguide.ui.SeriesGuidePreferences"
            android:label="@string/preferences" >
            <meta-data
                android:name="android.support.PARENT_ACTIVITY"
                android:value="com.battlelancer.seriesguide.ui.ShowsActivity" />
        </activity>
        <activity
            android:name="com.battlelancer.seriesguide.ui.BackupDeleteActivity"
            android:label="@string/backup" >
            <meta-data
                android:name="android.support.PARENT_ACTIVITY"
                android:value="com.battlelancer.seriesguide.ui.ShowsActivity" />
        </activity>
        <activity android:name="com.battlelancer.seriesguide.ui.ShowInfoActivity" >
            <meta-data
                android:name="android.app.default_searchable"
                android:value="com.battlelancer.seriesguide.ui.SearchActivity" />
            <meta-data
                android:name="android.support.PARENT_ACTIVITY"
                android:value="com.battlelancer.seriesguide.ui.ShowsActivity" />
        </activity>
        <activity
            android:name="com.battlelancer.seriesguide.ui.SearchActivity"
            android:launchMode="singleTop" >
            <intent-filter>
                <action android:name="android.intent.action.SEARCH" />
            </intent-filter>

            <meta-data
                android:name="android.app.searchable"
                android:resource="@xml/searchable" />
            <meta-data
                android:name="android.support.PARENT_ACTIVITY"
                android:value="com.battlelancer.seriesguide.ui.ShowsActivity" />
        </activity>
        <activity
            android:name="com.battlelancer.seriesguide.getglueapi.PrepareRequestTokenActivity"
            android:launchMode="singleTask" >
            <intent-filter>
                <action android:name="android.intent.action.VIEW" />

                <category android:name="android.intent.category.DEFAULT" />
                <category android:name="android.intent.category.BROWSABLE" />

                <data
                    android:host="getgluecallback"
                    android:scheme="sgoauth" />
            </intent-filter>

            <meta-data
                android:name="android.support.PARENT_ACTIVITY"
                android:value="com.battlelancer.seriesguide.ui.ShowsActivity" />
        </activity>
        <activity android:name="com.battlelancer.seriesguide.ui.SeasonsActivity" >
            <meta-data
                android:name="android.app.default_searchable"
                android:value="com.battlelancer.seriesguide.ui.SearchActivity" />
            <meta-data
                android:name="android.support.PARENT_ACTIVITY"
                android:value="com.battlelancer.seriesguide.ui.ShowsActivity" />
        </activity>
        <activity android:name="com.battlelancer.seriesguide.ui.EpisodesActivity" >
            <meta-data
                android:name="android.app.default_searchable"
                android:value="com.battlelancer.seriesguide.ui.SearchActivity" />
            <meta-data
                android:name="android.support.PARENT_ACTIVITY"
                android:value="com.battlelancer.seriesguide.ui.ShowsActivity" />
        </activity>
        <activity android:name="com.battlelancer.seriesguide.ui.OverviewActivity" >
            <meta-data
                android:name="android.app.default_searchable"
                android:value="com.battlelancer.seriesguide.ui.SearchActivity" />
            <meta-data
                android:name="android.support.PARENT_ACTIVITY"
                android:value="com.battlelancer.seriesguide.ui.ShowsActivity" />
        </activity>
        <activity android:name="com.battlelancer.seriesguide.ui.EpisodeDetailsActivity" >
            <meta-data
                android:name="android.app.default_searchable"
                android:value="com.battlelancer.seriesguide.ui.SearchActivity" />
            <meta-data
                android:name="android.support.PARENT_ACTIVITY"
                android:value="com.battlelancer.seriesguide.ui.ShowsActivity" />
        </activity>
        <activity android:name="com.battlelancer.seriesguide.ui.TraktSyncActivity" >
            <meta-data
                android:name="android.support.PARENT_ACTIVITY"
                android:value="com.battlelancer.seriesguide.ui.ShowsActivity" />
        </activity>
        <activity android:name="com.battlelancer.seriesguide.ui.UpcomingRecentActivity" >
            <meta-data
                android:name="android.app.default_searchable"
                android:value="com.battlelancer.seriesguide.ui.SearchActivity" />
            <meta-data
                android:name="android.support.PARENT_ACTIVITY"
                android:value="com.battlelancer.seriesguide.ui.ShowsActivity" />
        </activity>
        <activity
            android:name="com.battlelancer.seriesguide.ui.AddActivity"
            android:label="@string/add_show" >
            <meta-data
                android:name="android.support.PARENT_ACTIVITY"
                android:value="com.battlelancer.seriesguide.ui.ShowsActivity" />
        </activity>
        <activity android:name="com.battlelancer.seriesguide.ui.TraktShoutsActivity" >
            <meta-data
                android:name="android.support.PARENT_ACTIVITY"
                android:value="com.battlelancer.seriesguide.ui.ShowsActivity" />
        </activity>

        <!-- Content provider -->
        <provider
            android:name="com.battlelancer.seriesguide.provider.SeriesGuideProvider"
            android:authorities="com.battlelancer.seriesguide" >
        </provider>

        <!-- Notification service -->
        <service android:name="com.battlelancer.seriesguide.service.NotificationService" >
        </service>

        <receiver android:name="com.battlelancer.seriesguide.service.OnAlarmReceiver" >
            <intent-filter>
                <action android:name="android.intent.action.BOOT_COMPLETED" />
            </intent-filter>
        </receiver>

        <!-- Widgets -->
        <receiver
            android:name="com.battlelancer.seriesguide.appwidget.ListWidgetProvider"
            android:label="@string/widget_label" >
            <intent-filter>
                <action android:name="android.appwidget.action.APPWIDGET_UPDATE" />
            </intent-filter>
            <intent-filter>
                <action android:name="com.battlelancer.seriesguide.appwidget.UPDATE" />
            </intent-filter>

            <meta-data
                android:name="android.appwidget.provider"
                android:resource="@xml/appwidget_v11_info" />
        </receiver>

        <service
            android:name="com.battlelancer.seriesguide.appwidget.ListWidgetService"
            android:permission="android.permission.BIND_REMOTEVIEWS" >
        </service>

        <receiver
            android:name="com.battlelancer.seriesguide.appwidget.AppWidget"
            android:label="@string/smallwidget" >
            <intent-filter>
                <action android:name="android.appwidget.action.APPWIDGET_UPDATE" />
            </intent-filter>

            <meta-data
                android:name="android.appwidget.provider"
                android:resource="@xml/appwidget_info" />
        </receiver>

        <service android:name="com.battlelancer.seriesguide.appwidget.AppWidget$UpdateService" >
        </service>

        <receiver
            android:name="com.battlelancer.seriesguide.appwidget.AppWidgetBig"
            android:enabled="@bool/isFroyoOrLower"
            android:label="@string/bigwidget" >
            <intent-filter>
                <action android:name="android.appwidget.action.APPWIDGET_UPDATE" />
            </intent-filter>

            <meta-data
                android:name="android.appwidget.provider"
                android:resource="@xml/appwidget_big_info" />
        </receiver>

        <service
            android:name="com.battlelancer.seriesguide.appwidget.AppWidgetBig$UpdateServiceBig"
            android:enabled="@bool/isFroyoOrLower" >
        </service>

        <receiver
            android:name="com.battlelancer.seriesguide.appwidget.AppWidgetLarge"
            android:enabled="@bool/isFroyoOrLower"
            android:label="@string/largewidget" >
            <intent-filter>
                <action android:name="android.appwidget.action.APPWIDGET_UPDATE" />
            </intent-filter>

            <meta-data
                android:name="android.appwidget.provider"
                android:resource="@xml/appwidget_large_info" />
        </receiver>

        <service
            android:name="com.battlelancer.seriesguide.appwidget.AppWidgetLarge$UpdateServiceLarge"
            android:enabled="@bool/isFroyoOrLower" >
        </service>
    </application>

>>>>>>> b5ded1f3
</manifest><|MERGE_RESOLUTION|>--- conflicted
+++ resolved
@@ -1,4 +1,3 @@
-<<<<<<< HEAD
 <?xml version="1.0" encoding="utf-8"?>
 <manifest xmlns:android="http://schemas.android.com/apk/res/android"
     package="com.battlelancer.seriesguide.beta"
@@ -19,6 +18,7 @@
         android:name="android.hardware.touchscreen"
         android:required="false" >
     </uses-feature>
+    <uses-permission android:name="android.permission.VIBRATE"/>
 
     <application
         android:name="com.battlelancer.seriesguide.SeriesGuideApplication"
@@ -246,254 +246,4 @@
         </service>
     </application>
 
-=======
-<?xml version="1.0" encoding="utf-8"?>
-<manifest xmlns:android="http://schemas.android.com/apk/res/android"
-    package="com.battlelancer.seriesguide"
-    android:installLocation="auto"
-    android:versionCode="151"
-    android:versionName="2.6dev" >
-
-    <uses-sdk
-        android:minSdkVersion="7"
-        android:targetSdkVersion="15" />
-
-    <uses-permission android:name="android.permission.INTERNET" />
-    <uses-permission android:name="android.permission.ACCESS_NETWORK_STATE" />
-    <uses-permission android:name="android.permission.WRITE_EXTERNAL_STORAGE" />
-    <uses-permission android:name="android.permission.RECEIVE_BOOT_COMPLETED" />
-
-    <uses-feature
-        android:name="android.hardware.touchscreen"
-        android:required="false" >
-    </uses-feature>
-    <uses-permission android:name="android.permission.VIBRATE"/>
-
-    <application
-        android:name="com.battlelancer.seriesguide.SeriesGuideApplication"
-        android:backupAgent="com.battlelancer.seriesguide.PrefBackupHelper"
-        android:debuggable="false"
-        android:hardwareAccelerated="true"
-        android:icon="@drawable/icon"
-        android:label="@string/app_name"
-        android:theme="@style/SeriesGuideTheme" >
-        <meta-data
-            android:name="com.google.android.backup.api_key"
-            android:value="AEdPqrEAAAAIToXnISqkDzDlKt206D1VdujnhhoFa0mAEM8Veg" />
-
-        <activity
-            android:name="com.battlelancer.seriesguide.ui.ShowsActivity"
-            android:uiOptions="splitActionBarWhenNarrow" >
-            <intent-filter>
-                <action android:name="android.intent.action.MAIN" />
-
-                <category android:name="android.intent.category.LAUNCHER" />
-            </intent-filter>
-
-            <meta-data
-                android:name="android.app.default_searchable"
-                android:value="com.battlelancer.seriesguide.ui.SearchActivity" />
-        </activity>
-        <activity
-            android:name="com.battlelancer.seriesguide.ui.SeriesGuidePreferences"
-            android:label="@string/preferences" >
-            <meta-data
-                android:name="android.support.PARENT_ACTIVITY"
-                android:value="com.battlelancer.seriesguide.ui.ShowsActivity" />
-        </activity>
-        <activity
-            android:name="com.battlelancer.seriesguide.ui.BackupDeleteActivity"
-            android:label="@string/backup" >
-            <meta-data
-                android:name="android.support.PARENT_ACTIVITY"
-                android:value="com.battlelancer.seriesguide.ui.ShowsActivity" />
-        </activity>
-        <activity android:name="com.battlelancer.seriesguide.ui.ShowInfoActivity" >
-            <meta-data
-                android:name="android.app.default_searchable"
-                android:value="com.battlelancer.seriesguide.ui.SearchActivity" />
-            <meta-data
-                android:name="android.support.PARENT_ACTIVITY"
-                android:value="com.battlelancer.seriesguide.ui.ShowsActivity" />
-        </activity>
-        <activity
-            android:name="com.battlelancer.seriesguide.ui.SearchActivity"
-            android:launchMode="singleTop" >
-            <intent-filter>
-                <action android:name="android.intent.action.SEARCH" />
-            </intent-filter>
-
-            <meta-data
-                android:name="android.app.searchable"
-                android:resource="@xml/searchable" />
-            <meta-data
-                android:name="android.support.PARENT_ACTIVITY"
-                android:value="com.battlelancer.seriesguide.ui.ShowsActivity" />
-        </activity>
-        <activity
-            android:name="com.battlelancer.seriesguide.getglueapi.PrepareRequestTokenActivity"
-            android:launchMode="singleTask" >
-            <intent-filter>
-                <action android:name="android.intent.action.VIEW" />
-
-                <category android:name="android.intent.category.DEFAULT" />
-                <category android:name="android.intent.category.BROWSABLE" />
-
-                <data
-                    android:host="getgluecallback"
-                    android:scheme="sgoauth" />
-            </intent-filter>
-
-            <meta-data
-                android:name="android.support.PARENT_ACTIVITY"
-                android:value="com.battlelancer.seriesguide.ui.ShowsActivity" />
-        </activity>
-        <activity android:name="com.battlelancer.seriesguide.ui.SeasonsActivity" >
-            <meta-data
-                android:name="android.app.default_searchable"
-                android:value="com.battlelancer.seriesguide.ui.SearchActivity" />
-            <meta-data
-                android:name="android.support.PARENT_ACTIVITY"
-                android:value="com.battlelancer.seriesguide.ui.ShowsActivity" />
-        </activity>
-        <activity android:name="com.battlelancer.seriesguide.ui.EpisodesActivity" >
-            <meta-data
-                android:name="android.app.default_searchable"
-                android:value="com.battlelancer.seriesguide.ui.SearchActivity" />
-            <meta-data
-                android:name="android.support.PARENT_ACTIVITY"
-                android:value="com.battlelancer.seriesguide.ui.ShowsActivity" />
-        </activity>
-        <activity android:name="com.battlelancer.seriesguide.ui.OverviewActivity" >
-            <meta-data
-                android:name="android.app.default_searchable"
-                android:value="com.battlelancer.seriesguide.ui.SearchActivity" />
-            <meta-data
-                android:name="android.support.PARENT_ACTIVITY"
-                android:value="com.battlelancer.seriesguide.ui.ShowsActivity" />
-        </activity>
-        <activity android:name="com.battlelancer.seriesguide.ui.EpisodeDetailsActivity" >
-            <meta-data
-                android:name="android.app.default_searchable"
-                android:value="com.battlelancer.seriesguide.ui.SearchActivity" />
-            <meta-data
-                android:name="android.support.PARENT_ACTIVITY"
-                android:value="com.battlelancer.seriesguide.ui.ShowsActivity" />
-        </activity>
-        <activity android:name="com.battlelancer.seriesguide.ui.TraktSyncActivity" >
-            <meta-data
-                android:name="android.support.PARENT_ACTIVITY"
-                android:value="com.battlelancer.seriesguide.ui.ShowsActivity" />
-        </activity>
-        <activity android:name="com.battlelancer.seriesguide.ui.UpcomingRecentActivity" >
-            <meta-data
-                android:name="android.app.default_searchable"
-                android:value="com.battlelancer.seriesguide.ui.SearchActivity" />
-            <meta-data
-                android:name="android.support.PARENT_ACTIVITY"
-                android:value="com.battlelancer.seriesguide.ui.ShowsActivity" />
-        </activity>
-        <activity
-            android:name="com.battlelancer.seriesguide.ui.AddActivity"
-            android:label="@string/add_show" >
-            <meta-data
-                android:name="android.support.PARENT_ACTIVITY"
-                android:value="com.battlelancer.seriesguide.ui.ShowsActivity" />
-        </activity>
-        <activity android:name="com.battlelancer.seriesguide.ui.TraktShoutsActivity" >
-            <meta-data
-                android:name="android.support.PARENT_ACTIVITY"
-                android:value="com.battlelancer.seriesguide.ui.ShowsActivity" />
-        </activity>
-
-        <!-- Content provider -->
-        <provider
-            android:name="com.battlelancer.seriesguide.provider.SeriesGuideProvider"
-            android:authorities="com.battlelancer.seriesguide" >
-        </provider>
-
-        <!-- Notification service -->
-        <service android:name="com.battlelancer.seriesguide.service.NotificationService" >
-        </service>
-
-        <receiver android:name="com.battlelancer.seriesguide.service.OnAlarmReceiver" >
-            <intent-filter>
-                <action android:name="android.intent.action.BOOT_COMPLETED" />
-            </intent-filter>
-        </receiver>
-
-        <!-- Widgets -->
-        <receiver
-            android:name="com.battlelancer.seriesguide.appwidget.ListWidgetProvider"
-            android:label="@string/widget_label" >
-            <intent-filter>
-                <action android:name="android.appwidget.action.APPWIDGET_UPDATE" />
-            </intent-filter>
-            <intent-filter>
-                <action android:name="com.battlelancer.seriesguide.appwidget.UPDATE" />
-            </intent-filter>
-
-            <meta-data
-                android:name="android.appwidget.provider"
-                android:resource="@xml/appwidget_v11_info" />
-        </receiver>
-
-        <service
-            android:name="com.battlelancer.seriesguide.appwidget.ListWidgetService"
-            android:permission="android.permission.BIND_REMOTEVIEWS" >
-        </service>
-
-        <receiver
-            android:name="com.battlelancer.seriesguide.appwidget.AppWidget"
-            android:label="@string/smallwidget" >
-            <intent-filter>
-                <action android:name="android.appwidget.action.APPWIDGET_UPDATE" />
-            </intent-filter>
-
-            <meta-data
-                android:name="android.appwidget.provider"
-                android:resource="@xml/appwidget_info" />
-        </receiver>
-
-        <service android:name="com.battlelancer.seriesguide.appwidget.AppWidget$UpdateService" >
-        </service>
-
-        <receiver
-            android:name="com.battlelancer.seriesguide.appwidget.AppWidgetBig"
-            android:enabled="@bool/isFroyoOrLower"
-            android:label="@string/bigwidget" >
-            <intent-filter>
-                <action android:name="android.appwidget.action.APPWIDGET_UPDATE" />
-            </intent-filter>
-
-            <meta-data
-                android:name="android.appwidget.provider"
-                android:resource="@xml/appwidget_big_info" />
-        </receiver>
-
-        <service
-            android:name="com.battlelancer.seriesguide.appwidget.AppWidgetBig$UpdateServiceBig"
-            android:enabled="@bool/isFroyoOrLower" >
-        </service>
-
-        <receiver
-            android:name="com.battlelancer.seriesguide.appwidget.AppWidgetLarge"
-            android:enabled="@bool/isFroyoOrLower"
-            android:label="@string/largewidget" >
-            <intent-filter>
-                <action android:name="android.appwidget.action.APPWIDGET_UPDATE" />
-            </intent-filter>
-
-            <meta-data
-                android:name="android.appwidget.provider"
-                android:resource="@xml/appwidget_large_info" />
-        </receiver>
-
-        <service
-            android:name="com.battlelancer.seriesguide.appwidget.AppWidgetLarge$UpdateServiceLarge"
-            android:enabled="@bool/isFroyoOrLower" >
-        </service>
-    </application>
-
->>>>>>> b5ded1f3
 </manifest>