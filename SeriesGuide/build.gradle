--- conflicted
+++ resolved
@@ -26,11 +26,7 @@
         free {
             packageName "com.battlelancer.seriesguide"
             versionCode 206
-<<<<<<< HEAD
-            versionName "11"
-=======
             versionName "11-beta5"
->>>>>>> 52b02c34
         }
         beta {
             packageName "com.battlelancer.seriesguide.beta"
