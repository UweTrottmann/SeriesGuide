/*
 * Copyright 2014 Uwe Trottmann
 *
 * Licensed under the Apache License, Version 2.0 (the "License");
 * you may not use this file except in compliance with the License.
 * You may obtain a copy of the License at
 *
 *      http://www.apache.org/licenses/LICENSE-2.0
 *
 * Unless required by applicable law or agreed to in writing, software
 * distributed under the License is distributed on an "AS IS" BASIS,
 * WITHOUT WARRANTIES OR CONDITIONS OF ANY KIND, either express or implied.
 * See the License for the specific language governing permissions and
 * limitations under the License.
 */

package com.battlelancer.seriesguide.ui;

import com.actionbarsherlock.app.SherlockFragmentActivity;
import com.battlelancer.seriesguide.enums.TraktAction;
<<<<<<< HEAD
import com.battlelancer.seriesguide.getglueapi.GetGlueCheckin.CheckInTask;
import com.battlelancer.seriesguide.provider.SeriesGuideContract.Episodes;
import com.battlelancer.seriesguide.provider.SeriesGuideContract.Shows;
import com.battlelancer.seriesguide.settings.GetGlueSettings;
import com.battlelancer.seriesguide.settings.TraktSettings;
import com.battlelancer.seriesguide.ui.dialogs.GenericCheckInDialogFragment;
import com.battlelancer.seriesguide.ui.dialogs.TraktCancelCheckinDialogFragment;
import com.battlelancer.seriesguide.util.ShareUtils.ProgressDialog;
=======
import com.battlelancer.seriesguide.getglueapi.GetGlueCheckin;
import com.battlelancer.seriesguide.ui.dialogs.CheckInDialogFragment;
>>>>>>> 48e3e5ea
import com.battlelancer.seriesguide.util.TraktTask;
import com.uwetrottmann.androidutils.AndroidUtils;

import android.annotation.TargetApi;
import android.os.Build;
import android.os.Bundle;

import de.greenrobot.event.EventBus;

import de.greenrobot.event.EventBus;

/**
 * Blank activity, just used to quickly check into a show/episode on GetGlue/trakt.
 */
public class QuickCheckInActivity extends SherlockFragmentActivity {

    private CheckInDialogFragment mCheckInDialogFragment;

    public interface InitBundle {

        String EPISODE_TVDBID = "episode_tvdbid";
    }

    @TargetApi(Build.VERSION_CODES.HONEYCOMB)
    @Override
    protected void onCreate(Bundle arg0) {
        // make the activity show the wallpaper, nothing else
        if (AndroidUtils.isHoneycombOrHigher()) {
            setTheme(android.R.style.Theme_Holo_Wallpaper_NoTitleBar);
        } else {
            setTheme(android.R.style.Theme_Translucent_NoTitleBar);
        }
        super.onCreate(arg0);

        int episodeTvdbId = getIntent().getIntExtra(InitBundle.EPISODE_TVDBID, 0);
        if (episodeTvdbId == 0) {
            finish();
            return;
        }

        // show check-in dialog
        mCheckInDialogFragment = CheckInDialogFragment.newInstance(this, episodeTvdbId);
        mCheckInDialogFragment.show(getSupportFragmentManager(), "checkin-dialog");
    }

    @Override
    protected void onStart() {
        super.onStart();

        EventBus.getDefault().register(this);
    }

    @Override
<<<<<<< HEAD
    protected void onStart() {
        super.onStart();

        EventBus.getDefault().register(this);
    }

    @Override
=======
>>>>>>> 48e3e5ea
    protected void onStop() {
        super.onStop();

        EventBus.getDefault().unregister(this);
<<<<<<< HEAD
    }

    public void onEvent(TraktTask.TraktActionCompleteEvent event) {
        event.handle(this);
    }

    @Override
    public void onTraktActionComplete(TraktAction traktAction) {
        if (traktAction == TraktAction.CHECKIN_EPISODE
                || traktAction == TraktAction.CHECKIN_MOVIE) {
            GenericCheckInDialogFragment.dismissProgressDialog(getSupportFragmentManager());
        }
        finish();
    }

    @SuppressLint("CommitTransaction")
    @Override
    public void onCheckinBlocked(TraktAction traktAction, int wait, Bundle traktTaskArgs) {
        GenericCheckInDialogFragment.dismissProgressDialog(getSupportFragmentManager());
        TraktCancelCheckinDialogFragment newFragment = TraktCancelCheckinDialogFragment
                .newInstance(traktTaskArgs, wait);
        FragmentTransaction ft = getSupportFragmentManager().beginTransaction();
        newFragment.show(ft, "cancel-checkin-dialog");
    }

=======
    }

    public void onEvent(GetGlueCheckin.GetGlueCheckInTask.GetGlueCheckInCompleteEvent event) {
        // display status toast about GetGlue check-in
        event.handle(this);
        if (mCheckInDialogFragment == null || !mCheckInDialogFragment.isInLayout()) {
            // if check-in dialog is done, so should we be
            finish();
        }
    }

    public void onEvent(TraktTask.TraktActionCompleteEvent event) {
        if (event.mTraktAction != TraktAction.CHECKIN_EPISODE) {
            return;
        }
        // display status toast about trakt action
        event.handle(this);
        if (mCheckInDialogFragment == null || !mCheckInDialogFragment.isInLayout()) {
            // if check-in dialog is done, so should we be
            finish();
        }
    }

>>>>>>> 48e3e5ea
}<|MERGE_RESOLUTION|>--- conflicted
+++ resolved
@@ -18,19 +18,8 @@
 
 import com.actionbarsherlock.app.SherlockFragmentActivity;
 import com.battlelancer.seriesguide.enums.TraktAction;
-<<<<<<< HEAD
-import com.battlelancer.seriesguide.getglueapi.GetGlueCheckin.CheckInTask;
-import com.battlelancer.seriesguide.provider.SeriesGuideContract.Episodes;
-import com.battlelancer.seriesguide.provider.SeriesGuideContract.Shows;
-import com.battlelancer.seriesguide.settings.GetGlueSettings;
-import com.battlelancer.seriesguide.settings.TraktSettings;
-import com.battlelancer.seriesguide.ui.dialogs.GenericCheckInDialogFragment;
-import com.battlelancer.seriesguide.ui.dialogs.TraktCancelCheckinDialogFragment;
-import com.battlelancer.seriesguide.util.ShareUtils.ProgressDialog;
-=======
 import com.battlelancer.seriesguide.getglueapi.GetGlueCheckin;
 import com.battlelancer.seriesguide.ui.dialogs.CheckInDialogFragment;
->>>>>>> 48e3e5ea
 import com.battlelancer.seriesguide.util.TraktTask;
 import com.uwetrottmann.androidutils.AndroidUtils;
 
@@ -84,47 +73,10 @@
     }
 
     @Override
-<<<<<<< HEAD
-    protected void onStart() {
-        super.onStart();
-
-        EventBus.getDefault().register(this);
-    }
-
-    @Override
-=======
->>>>>>> 48e3e5ea
     protected void onStop() {
         super.onStop();
 
         EventBus.getDefault().unregister(this);
-<<<<<<< HEAD
-    }
-
-    public void onEvent(TraktTask.TraktActionCompleteEvent event) {
-        event.handle(this);
-    }
-
-    @Override
-    public void onTraktActionComplete(TraktAction traktAction) {
-        if (traktAction == TraktAction.CHECKIN_EPISODE
-                || traktAction == TraktAction.CHECKIN_MOVIE) {
-            GenericCheckInDialogFragment.dismissProgressDialog(getSupportFragmentManager());
-        }
-        finish();
-    }
-
-    @SuppressLint("CommitTransaction")
-    @Override
-    public void onCheckinBlocked(TraktAction traktAction, int wait, Bundle traktTaskArgs) {
-        GenericCheckInDialogFragment.dismissProgressDialog(getSupportFragmentManager());
-        TraktCancelCheckinDialogFragment newFragment = TraktCancelCheckinDialogFragment
-                .newInstance(traktTaskArgs, wait);
-        FragmentTransaction ft = getSupportFragmentManager().beginTransaction();
-        newFragment.show(ft, "cancel-checkin-dialog");
-    }
-
-=======
     }
 
     public void onEvent(GetGlueCheckin.GetGlueCheckInTask.GetGlueCheckInCompleteEvent event) {
@@ -148,5 +100,4 @@
         }
     }
 
->>>>>>> 48e3e5ea
 }