/*
 * Copyright 2014 Uwe Trottmann
 *
 * Licensed under the Apache License, Version 2.0 (the "License");
 * you may not use this file except in compliance with the License.
 * You may obtain a copy of the License at
 *
 *      http://www.apache.org/licenses/LICENSE-2.0
 *
 * Unless required by applicable law or agreed to in writing, software
 * distributed under the License is distributed on an "AS IS" BASIS,
 * WITHOUT WARRANTIES OR CONDITIONS OF ANY KIND, either express or implied.
 * See the License for the specific language governing permissions and
 * limitations under the License.
 */

package com.battlelancer.seriesguide.ui.dialogs;

import com.actionbarsherlock.app.SherlockDialogFragment;
<<<<<<< HEAD
import com.battlelancer.seriesguide.enums.TraktAction;
=======
import com.battlelancer.seriesguide.enums.Result;
>>>>>>> 48e3e5ea
import com.battlelancer.seriesguide.getglueapi.GetGlueAuthActivity;
import com.battlelancer.seriesguide.getglueapi.GetGlueCheckin;
import com.battlelancer.seriesguide.settings.GetGlueSettings;
import com.battlelancer.seriesguide.settings.TraktCredentials;
import com.battlelancer.seriesguide.settings.TraktSettings;
import com.battlelancer.seriesguide.ui.FixGetGlueCheckInActivity;
import com.battlelancer.seriesguide.ui.SeriesGuidePreferences;
import com.battlelancer.seriesguide.util.TraktTask;
import com.battlelancer.seriesguide.util.Utils;
import com.uwetrottmann.androidutils.AndroidUtils;
import com.uwetrottmann.seriesguide.R;

import android.content.Intent;
import android.content.SharedPreferences;
import android.os.Bundle;
import android.preference.PreferenceManager;
import android.support.v4.app.ActivityCompat;
import android.support.v4.app.ActivityOptionsCompat;
<<<<<<< HEAD
import android.support.v4.app.Fragment;
import android.support.v4.app.FragmentManager;
=======
>>>>>>> 48e3e5ea
import android.support.v4.app.FragmentTransaction;
import android.text.TextUtils;
import android.view.LayoutInflater;
import android.view.View;
import android.view.View.OnClickListener;
import android.view.ViewGroup;
import android.widget.CompoundButton;
import android.widget.CompoundButton.OnCheckedChangeListener;
import android.widget.EditText;
import android.widget.Toast;

import de.greenrobot.event.EventBus;

public abstract class GenericCheckInDialogFragment extends SherlockDialogFragment {

    private static final String TAG_PROGRESS_FRAGMENT = "progress-dialog";

    public interface InitBundle {

        /**
         * Title of show or movie. <b>Required.</b>
         */
        String TITLE = "title";

        /**
         * Title of episode or movie. <b>Required.</b>
         */
        String ITEM_TITLE = "itemtitle";

        /**
         * Default check-in message.
         */
        String DEFAULT_MESSAGE = "message";

        /**
         * Movie IMDb id. <b>Required for movies.</b>
         */
        String MOVIE_IMDB_ID = "movieimdbid";

        /**
         * Show TVDb id. <b>Required for episodes.</b>
         */
        String SHOW_TVDB_ID = "showtvdbid";

        /**
         * Show GetGlue id. <b>Required for episodes.</b>
         */
        String SHOW_GETGLUE_ID = "showgetglueid";

        /**
         * Season number. <b>Required for episodes.</b>
         */
        String SEASON = "season";

        /**
         * Episode number. <b>Required for episodes.</b>
         */
        String EPISODE = "episode";
    }

    protected boolean mGetGlueChecked;

    protected boolean mTraktChecked;

    protected CompoundButton mCheckBoxTrakt;

    protected CompoundButton mCheckBoxGetGlue;

    protected View mButtonFixGetGlue;

    private EditText mEditTextMessage;

    private View mButtonCheckIn;

    private View mProgressBar;

    private View mButtonPasteTitle;

    private View mButtonClear;

    private boolean mCheckInActiveGetGlue;

    private boolean mCheckInActiveTrakt;

    private boolean mCheckInSuccessGetGlue;

    private boolean mCheckInSuccessTrakt;

    public static void dismissProgressDialog(FragmentManager fragmentManager) {
        // dismiss a potential progress dialog
        Fragment prev = fragmentManager.findFragmentByTag(TAG_PROGRESS_FRAGMENT);
        if (prev != null) {
            FragmentTransaction ft = fragmentManager.beginTransaction();
            ft.remove(prev);
            ft.commit();
        }
    }

    @Override
    public void onCreate(Bundle savedInstanceState) {
        super.onCreate(savedInstanceState);

        // hide title
        if (SeriesGuidePreferences.THEME == R.style.AndroidTheme) {
            setStyle(STYLE_NO_TITLE, 0);
        } else {
            setStyle(STYLE_NO_TITLE, R.style.SeriesGuideTheme_Dialog_CheckIn);
        }
    }

    @Override
    public View onCreateView(LayoutInflater inflater, ViewGroup container,
            Bundle savedInstanceState) {
        final View layout = inflater.inflate(R.layout.checkin_dialog, null);
        final SharedPreferences prefs = PreferenceManager
                .getDefaultSharedPreferences(getSherlockActivity());

        // some required values
        final String defaultMessage = getArguments().getString(InitBundle.DEFAULT_MESSAGE);
        final String itemTitle = getArguments().getString(InitBundle.ITEM_TITLE);

        // get share service enabled settings
        mGetGlueChecked = GetGlueSettings.isSharingWithGetGlue(getSherlockActivity());
        mTraktChecked = TraktSettings.isSharingWithTrakt(getSherlockActivity());

        // Message box, set title as default comment
        mEditTextMessage = (EditText) layout.findViewById(R.id.editTextCheckInMessage);
        if (!TextUtils.isEmpty(defaultMessage)) {
            mEditTextMessage.setText(defaultMessage);
        }

        // Paste episode button
        mButtonPasteTitle = layout.findViewById(R.id.buttonCheckInPasteTitle);
        if (!TextUtils.isEmpty(itemTitle)) {
            mButtonPasteTitle.setOnClickListener(new OnClickListener() {
                @Override
                public void onClick(View v) {
                    int start = mEditTextMessage.getSelectionStart();
                    int end = mEditTextMessage.getSelectionEnd();
                    mEditTextMessage.getText().replace(Math.min(start, end), Math.max(start, end),
                            itemTitle, 0, itemTitle.length());
                }
            });
        }

        // Clear button
        mButtonClear = layout.findViewById(R.id.buttonCheckInClear);
        mButtonClear.setOnClickListener(new OnClickListener() {
            @Override
            public void onClick(View v) {
                mEditTextMessage.setText(null);
            }
        });

        // GetGlue toggle
        mCheckBoxGetGlue = (CompoundButton) layout.findViewById(R.id.checkBoxCheckInGetGlue);
        mCheckBoxGetGlue.setChecked(mGetGlueChecked);
        mCheckBoxGetGlue.setOnCheckedChangeListener(new OnCheckedChangeListener() {
            @Override
            public void onCheckedChanged(CompoundButton buttonView, boolean isChecked) {
                handleGetGlueToggle(isChecked);

                mGetGlueChecked = isChecked;
                prefs.edit().putBoolean(GetGlueSettings.KEY_SHARE_WITH_GETGLUE, isChecked)
                        .commit();
                updateCheckInButtonState();
            }
        });

        // Trakt toggle
        mCheckBoxTrakt = (CompoundButton) layout.findViewById(R.id.checkBoxCheckInTrakt);
        mCheckBoxTrakt.setChecked(mTraktChecked);
        mCheckBoxTrakt.setOnCheckedChangeListener(new OnCheckedChangeListener() {
            @Override
            public void onCheckedChanged(CompoundButton buttonView, boolean isChecked) {
                if (isChecked) {
                    // ask the user for credentials if there are none
                    TraktCredentials.ensureCredentials(getActivity());
                }

                mTraktChecked = isChecked;
                prefs.edit().putBoolean(TraktSettings.KEY_SHARE_WITH_TRAKT, isChecked)
                        .commit();
                updateCheckInButtonState();
            }
        });

        // Checkin Button
        mButtonCheckIn = layout.findViewById(R.id.buttonCheckIn);
        updateCheckInButtonState();
        mButtonCheckIn.setOnClickListener(new OnClickListener() {
            @Override
            public void onClick(View v) {
                checkIn();
            }
        });

        // progress indicator
        mProgressBar = layout.findViewById(R.id.progressBarCheckIn);

        // fix getglue button
        mButtonFixGetGlue = layout.findViewById(R.id.buttonCheckInFixGetGlue);
        setupButtonFixGetGlue(layout);

<<<<<<< HEAD
                if (mTraktChecked) {
                    if (!TraktCredentials.get(getActivity()).hasCredentials()) {
                        // cancel if required auth data is missing
                        mToggleTraktButton.setChecked(false);
                        mTraktChecked = false;
                        updateCheckInButtonState();
                        return;
                    } else {
                        // check in

                        // We want to remove any currently showing
                        // dialog, so make our own transaction and
                        // take care of that here.
                        FragmentTransaction ft = getFragmentManager().beginTransaction();
                        Fragment prev = getFragmentManager()
                                .findFragmentByTag(TAG_PROGRESS_FRAGMENT);
                        if (prev != null) {
                            ft.remove(prev);
                        }
                        ProgressDialog newFragment = ProgressDialog.newInstance();
                        newFragment.show(ft, TAG_PROGRESS_FRAGMENT);

                        onTraktCheckIn(message);
                    }
                }

                dismiss();
            }
        });
=======
        setProgressLock(false);
>>>>>>> 48e3e5ea

        return layout;
    }

    @Override
    public void onStart() {
        super.onStart();

        EventBus.getDefault().register(this);
    }

    @Override
    public void onStop() {
        super.onStop();

        EventBus.getDefault().unregister(this);
    }

    public void onEvent(GetGlueCheckin.GetGlueCheckInTask.GetGlueCheckInCompleteEvent event) {
        mCheckInActiveGetGlue = false;
        mCheckInSuccessGetGlue = event.statusCode == Result.SUCCESS;
        updateViews();
    }

    public void onEvent(TraktTask.TraktActionCompleteEvent event) {
        mCheckInActiveTrakt = false;
        mCheckInSuccessTrakt = event.mWasSuccessful;
        updateViews();
    }

    private void updateViews() {
        if (mCheckInActiveGetGlue || mCheckInActiveTrakt) {
            return;
        }

        // done with checking in, unlock UI
        setProgressLock(false);

        if ((mGetGlueChecked && !mCheckInSuccessGetGlue)
                || (mTraktChecked && !mCheckInSuccessTrakt)) {
            return;
        }

        // all went well, dismiss ourselves
        dismissAllowingStateLoss();
    }

    public void onEvent(TraktTask.TraktCheckInBlockedEvent event) {
        // launch a check-in override dialog
        TraktCancelCheckinDialogFragment newFragment = TraktCancelCheckinDialogFragment
                .newInstance(event.traktTaskArgs, event.waitMinutes);
        FragmentTransaction ft = getFragmentManager().beginTransaction();
        newFragment.show(ft, "cancel-checkin-dialog");
    }

    private void checkIn() {
        // connected?
        if (!Utils.isConnected(getActivity(), true)) {
            return;
        }

        // lock down UI
        setProgressLock(true);

        // make sure we can check into...
        boolean canCheckIn = true;
        // ...GetGlue
        if (mGetGlueChecked) {
            if (!GetGlueSettings.isAuthenticated(getActivity())
                    || !setupCheckInGetGlue()) {
                mCheckBoxGetGlue.setChecked(false);
                mGetGlueChecked = false;
                canCheckIn = false;
            }
        }
        // ...trakt
        if (mTraktChecked && !TraktCredentials.get(getActivity()).hasCredentials()) {
            // not connected to trakt
            mCheckBoxTrakt.setChecked(false);
            mTraktChecked = false;
            canCheckIn = false;
        }

        if (!canCheckIn) {
            // abort
            setProgressLock(false);
            updateCheckInButtonState();
            return;
        }

        final String itemTitle = getArguments().getString(InitBundle.TITLE);
        final String message = mEditTextMessage.getText().toString();

        // try check-ins (at least one is true)
        if (mGetGlueChecked) {
            mCheckInActiveGetGlue = true;
            checkInGetGlue(itemTitle, message);
        }
        if (mTraktChecked) {
            mCheckInActiveTrakt = true;
            checkInTrakt(message);
        }
    }

    /**
     * Start the GetGlue check-in task.
     */
    protected abstract void checkInGetGlue(final String title, final String comment);

    /**
     * Start the trakt check-in task.
     */
    protected abstract void checkInTrakt(String message);

    protected abstract void handleGetGlueToggle(boolean isChecked);

    protected void ensureGetGlueAuthAndConnection() {
        if (!AndroidUtils.isNetworkConnected(getActivity())) {
            Toast.makeText(getActivity(), R.string.offline, Toast.LENGTH_LONG).show();
            mCheckBoxGetGlue.setChecked(false);
        } else {
            // authenticate already here
            Intent i = new Intent(getSherlockActivity(),
                    GetGlueAuthActivity.class);
            startActivity(i);
        }
    }

    protected void launchFixGetGlueCheckInActivity(View v, int showTvdbId) {
        Intent i = new Intent(getActivity(), FixGetGlueCheckInActivity.class);
        i.putExtra(FixGetGlueCheckInActivity.InitBundle.SHOW_TVDB_ID, String.valueOf(showTvdbId));
        ActivityCompat.startActivity(getActivity(), i,
                ActivityOptionsCompat.makeScaleUpAnimation(v, 0, 0, v.getWidth(), v.getHeight())
                        .toBundle());
    }

    protected abstract void setupButtonFixGetGlue(View layout);

    /**
     * Perform additional setup and validation required before a GetGlue check-in can be attempted.
     * Valid auth is already covered, no need to check for it again.
     *
     * @return Whether it is save to go ahead and call {@link #checkInGetGlue}.
     */
    protected boolean setupCheckInGetGlue() {
        return true;
    }

    /**
     * Disables all interactive UI elements and shows a progress indicator.
     */
    private void setProgressLock(boolean isEnabled) {
        mProgressBar.setVisibility(isEnabled ? View.VISIBLE : View.GONE);
        mEditTextMessage.setEnabled(!isEnabled);
        mButtonCheckIn.setEnabled(!isEnabled);
        mCheckBoxTrakt.setEnabled(!isEnabled);
        mCheckBoxGetGlue.setEnabled(!isEnabled);
        mButtonPasteTitle.setEnabled(!isEnabled);
        mButtonClear.setEnabled(!isEnabled);
        mButtonFixGetGlue.setEnabled(!isEnabled);
    }

    /**
     * Enables the check-in button if either GetGlue or trakt are enabled.
     */
    private void updateCheckInButtonState() {
        if (mGetGlueChecked || mTraktChecked) {
            mButtonCheckIn.setEnabled(true);
        } else {
            mButtonCheckIn.setEnabled(false);
        }
    }

}<|MERGE_RESOLUTION|>--- conflicted
+++ resolved
@@ -17,11 +17,7 @@
 package com.battlelancer.seriesguide.ui.dialogs;
 
 import com.actionbarsherlock.app.SherlockDialogFragment;
-<<<<<<< HEAD
-import com.battlelancer.seriesguide.enums.TraktAction;
-=======
 import com.battlelancer.seriesguide.enums.Result;
->>>>>>> 48e3e5ea
 import com.battlelancer.seriesguide.getglueapi.GetGlueAuthActivity;
 import com.battlelancer.seriesguide.getglueapi.GetGlueCheckin;
 import com.battlelancer.seriesguide.settings.GetGlueSettings;
@@ -40,11 +36,6 @@
 import android.preference.PreferenceManager;
 import android.support.v4.app.ActivityCompat;
 import android.support.v4.app.ActivityOptionsCompat;
-<<<<<<< HEAD
-import android.support.v4.app.Fragment;
-import android.support.v4.app.FragmentManager;
-=======
->>>>>>> 48e3e5ea
 import android.support.v4.app.FragmentTransaction;
 import android.text.TextUtils;
 import android.view.LayoutInflater;
@@ -60,8 +51,6 @@
 
 public abstract class GenericCheckInDialogFragment extends SherlockDialogFragment {
 
-    private static final String TAG_PROGRESS_FRAGMENT = "progress-dialog";
-
     public interface InitBundle {
 
         /**
@@ -132,16 +121,6 @@
     private boolean mCheckInSuccessGetGlue;
 
     private boolean mCheckInSuccessTrakt;
-
-    public static void dismissProgressDialog(FragmentManager fragmentManager) {
-        // dismiss a potential progress dialog
-        Fragment prev = fragmentManager.findFragmentByTag(TAG_PROGRESS_FRAGMENT);
-        if (prev != null) {
-            FragmentTransaction ft = fragmentManager.beginTransaction();
-            ft.remove(prev);
-            ft.commit();
-        }
-    }
 
     @Override
     public void onCreate(Bundle savedInstanceState) {
@@ -249,39 +228,7 @@
         mButtonFixGetGlue = layout.findViewById(R.id.buttonCheckInFixGetGlue);
         setupButtonFixGetGlue(layout);
 
-<<<<<<< HEAD
-                if (mTraktChecked) {
-                    if (!TraktCredentials.get(getActivity()).hasCredentials()) {
-                        // cancel if required auth data is missing
-                        mToggleTraktButton.setChecked(false);
-                        mTraktChecked = false;
-                        updateCheckInButtonState();
-                        return;
-                    } else {
-                        // check in
-
-                        // We want to remove any currently showing
-                        // dialog, so make our own transaction and
-                        // take care of that here.
-                        FragmentTransaction ft = getFragmentManager().beginTransaction();
-                        Fragment prev = getFragmentManager()
-                                .findFragmentByTag(TAG_PROGRESS_FRAGMENT);
-                        if (prev != null) {
-                            ft.remove(prev);
-                        }
-                        ProgressDialog newFragment = ProgressDialog.newInstance();
-                        newFragment.show(ft, TAG_PROGRESS_FRAGMENT);
-
-                        onTraktCheckIn(message);
-                    }
-                }
-
-                dismiss();
-            }
-        });
-=======
         setProgressLock(false);
->>>>>>> 48e3e5ea
 
         return layout;
     }
