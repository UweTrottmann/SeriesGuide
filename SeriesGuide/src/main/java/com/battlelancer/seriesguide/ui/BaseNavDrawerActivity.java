/*
 * Copyright 2014 Uwe Trottmann
 *
 * Licensed under the Apache License, Version 2.0 (the "License");
 * you may not use this file except in compliance with the License.
 * You may obtain a copy of the License at
 *
 *      http://www.apache.org/licenses/LICENSE-2.0
 *
 * Unless required by applicable law or agreed to in writing, software
 * distributed under the License is distributed on an "AS IS" BASIS,
 * WITHOUT WARRANTIES OR CONDITIONS OF ANY KIND, either express or implied.
 * See the License for the specific language governing permissions and
 * limitations under the License.
 */

package com.battlelancer.seriesguide.ui;

<<<<<<< HEAD
import android.content.Intent;
=======
import android.Manifest;
import android.content.Intent;
import android.content.pm.PackageManager;
>>>>>>> fe2723a0
import android.os.Bundle;
import android.os.Handler;
import android.support.annotation.IdRes;
import android.support.design.widget.NavigationView;
<<<<<<< HEAD
=======
import android.support.v4.content.ContextCompat;
>>>>>>> fe2723a0
import android.support.v4.view.GravityCompat;
import android.support.v4.widget.DrawerLayout;
import android.support.v7.widget.Toolbar;
import android.view.MenuItem;
import android.view.View;
import android.widget.TextView;
import com.battlelancer.seriesguide.R;
import com.battlelancer.seriesguide.backend.CloudSetupActivity;
import com.battlelancer.seriesguide.backend.HexagonTools;
import com.battlelancer.seriesguide.backend.settings.HexagonSettings;
import com.battlelancer.seriesguide.billing.BillingActivity;
import com.battlelancer.seriesguide.billing.amazon.AmazonBillingActivity;
import com.battlelancer.seriesguide.settings.TraktCredentials;
import com.battlelancer.seriesguide.util.Utils;

/**
 * Adds onto {@link BaseActivity} by attaching a navigation drawer.
 */
public abstract class BaseNavDrawerActivity extends BaseActivity {

    private static final String TAG_NAV_DRAWER = "Navigation Drawer";
    private static final int NAVDRAWER_CLOSE_DELAY = 250;
    private static final int NAV_ITEM_ACCOUNT_ID = 0;

    private Handler handler;
    private Toolbar actionBarToolbar;
    private DrawerLayout drawerLayout;
    private NavigationView navigationView;
    private TextView textViewHeaderAccountType;
    private TextView textViewHeaderUser;

    @Override
    protected void onCreate(Bundle savedInstanceState) {
        super.onCreate(savedInstanceState);

        handler = new Handler();
    }

    @Override
    protected void setCustomTheme() {
        if (SeriesGuidePreferences.THEME == R.style.Theme_SeriesGuide_Light) {
            setTheme(R.style.Theme_SeriesGuide_Light_Drawer);
        } else if (SeriesGuidePreferences.THEME == R.style.Theme_SeriesGuide_DarkBlue) {
            setTheme(R.style.Theme_SeriesGuide_DarkBlue_Drawer);
        } else {
            setTheme(R.style.Theme_SeriesGuide_Drawer);
        }
    }

    @Override
    protected void onStart() {
        super.onStart();

<<<<<<< HEAD
        // update account type and signed in user
        if (HexagonTools.isSignedIn(this)) {
=======
        boolean isSignedIntoCloud = HexagonTools.isSignedIn(this);
        if (!isSignedIntoCloud && HexagonSettings.getAccountName(this) != null) {
            // if not signed into hexagon, but still have an account name:
            // check if the required persmission is missing
            if (ContextCompat.checkSelfPermission(this, Manifest.permission.GET_ACCOUNTS)
                    != PackageManager.PERMISSION_GRANTED) {
                onShowCloudPermissionWarning();
            }
        }

        // update account type and signed in user
        if (isSignedIntoCloud) {
>>>>>>> fe2723a0
            // connected to SG Cloud
            textViewHeaderAccountType.setText(R.string.hexagon);
            textViewHeaderUser.setText(HexagonSettings.getAccountName(this));
        } else if (TraktCredentials.get(this).hasCredentials()) {
            // connected to trakt
            textViewHeaderAccountType.setText(R.string.trakt);
            textViewHeaderUser.setText(TraktCredentials.get(this).getUsername());
        } else {
            // connected to nothing
            textViewHeaderAccountType.setText(R.string.trakt);
            textViewHeaderUser.setText(R.string.connect_trakt);
        }

        // if user is already a supporter, hide unlock action
        MenuItem menuItem = navigationView.getMenu().findItem(R.id.navigation_sub_item_unlock);
        menuItem.setEnabled(!Utils.hasAccessToX(this));
        menuItem.setVisible(!Utils.hasAccessToX(this));
<<<<<<< HEAD
=======
    }

    /**
     * Implementers may choose to show a warning that Cloud is not signed in due to missing
     * permissions.
     */
    protected void onShowCloudPermissionWarning() {
        // do nothing
>>>>>>> fe2723a0
    }

    /**
     * Initializes the navigation drawer. Overriding activities should call this in their {@link
     * #onCreate(android.os.Bundle)} after {@link #setContentView(int)}.
     */
    public void setupNavDrawer() {
        actionBarToolbar = (Toolbar) findViewById(R.id.sgToolbar);

        drawerLayout = (DrawerLayout) findViewById(R.id.drawer_layout);
        drawerLayout.setDrawerShadow(R.drawable.drawer_shadow, GravityCompat.START);
        navigationView = (NavigationView) findViewById(R.id.navigation);

        // setup nav drawer account header
        navigationView.findViewById(R.id.containerDrawerAccount).setOnClickListener(
                new View.OnClickListener() {
                    @Override
                    public void onClick(View v) {
                        onNavItemClick(NAV_ITEM_ACCOUNT_ID);
                    }
                });
        textViewHeaderAccountType = (TextView) navigationView.findViewById(
                R.id.textViewDrawerItemAccount);
        textViewHeaderUser = (TextView) navigationView.findViewById(
                R.id.textViewDrawerItemUsername);

        // setup nav drawer items
        navigationView.inflateMenu(SeriesGuidePreferences.THEME == R.style.Theme_SeriesGuide_Light
                ? R.menu.menu_drawer_light : R.menu.menu_drawer);
        navigationView.setItemIconTintList(getResources().getColorStateList(
                Utils.resolveAttributeToResourceId(getTheme(), R.attr.sgColorNavDrawerIcon)));
        navigationView.setItemTextColor(getResources().getColorStateList(
                Utils.resolveAttributeToResourceId(getTheme(), R.attr.sgColorNavDrawerText)));
        navigationView.setItemBackgroundResource(Utils.resolveAttributeToResourceId(getTheme(),
                R.attr.sgActivatedItemBackgroundDrawer));
        navigationView.setNavigationItemSelectedListener(
                new NavigationView.OnNavigationItemSelectedListener() {
                    @Override
                    public boolean onNavigationItemSelected(MenuItem menuItem) {
                        menuItem.setChecked(true);
                        onNavItemClick(menuItem.getItemId());
                        return true;
                    }
                });
    }

    @Override
    public void onBackPressed() {
        if (isNavDrawerOpen()) {
            closeNavDrawer();
            return;
        }
        super.onBackPressed();
    }

    private void onNavItemClick(int itemId) {
        Intent launchIntent = null;

        switch (itemId) {
            case NAV_ITEM_ACCOUNT_ID: {
                // SG Cloud connection overrides trakt
                if (HexagonTools.isSignedIn(this)) {
                    launchIntent = new Intent(this, CloudSetupActivity.class);
                } else {
                    launchIntent = new Intent(this, ConnectTraktActivity.class);
                }
                Utils.trackAction(this, TAG_NAV_DRAWER, "Account");
                break;
            }
            case R.id.navigation_item_shows:
                if (this instanceof ShowsActivity) {
                    break;
                }
                launchIntent = new Intent(this, ShowsActivity.class)
                        .addFlags(Intent.FLAG_ACTIVITY_CLEAR_TOP | Intent.FLAG_ACTIVITY_NEW_TASK
                                | Intent.FLAG_ACTIVITY_SINGLE_TOP);
                Utils.trackAction(this, TAG_NAV_DRAWER, "Shows");
                break;
            case R.id.navigation_item_lists:
                if (this instanceof ListsActivity) {
                    break;
                }
                launchIntent = new Intent(this, ListsActivity.class)
                        .addFlags(Intent.FLAG_ACTIVITY_SINGLE_TOP);
                Utils.trackAction(this, TAG_NAV_DRAWER, "Lists");
                break;
            case R.id.navigation_item_movies:
                if (this instanceof MoviesActivity) {
                    break;
                }
                launchIntent = new Intent(this, MoviesActivity.class)
                        .addFlags(Intent.FLAG_ACTIVITY_SINGLE_TOP);
                Utils.trackAction(this, TAG_NAV_DRAWER, "Movies");
                break;
            case R.id.navigation_item_stats:
                if (this instanceof StatsActivity) {
                    break;
                }
                launchIntent = new Intent(this, StatsActivity.class)
                        .addFlags(Intent.FLAG_ACTIVITY_SINGLE_TOP);
                Utils.trackAction(this, TAG_NAV_DRAWER, "Statistics");
                break;
            case R.id.navigation_sub_item_settings:
                launchIntent = new Intent(this, SeriesGuidePreferences.class);
                Utils.trackAction(this, TAG_NAV_DRAWER, "Settings");
                break;
            case R.id.navigation_sub_item_help:
                launchIntent = new Intent(this, HelpActivity.class);
                Utils.trackAction(this, TAG_NAV_DRAWER, "Help");
                break;
            case R.id.navigation_sub_item_unlock:
                if (Utils.isAmazonVersion()) {
                    launchIntent = new Intent(this, AmazonBillingActivity.class);
                } else {
                    launchIntent = new Intent(this, BillingActivity.class);
                }
                Utils.trackAction(this, TAG_NAV_DRAWER, "Unlock");
                break;
        }

        // already displaying correct screen
        if (launchIntent != null) {
            final Intent finalLaunchIntent = launchIntent;
            handler.postDelayed(new Runnable() {
                @Override
                public void run() {
                    goToNavDrawerItem(finalLaunchIntent);
                }
            }, NAVDRAWER_CLOSE_DELAY);
        }

        drawerLayout.closeDrawer(GravityCompat.START);
    }

    private void goToNavDrawerItem(Intent intent) {
        startActivity(intent);
        overridePendingTransition(R.anim.activity_fade_enter_sg, R.anim.activity_fade_exit_sg);
    }

    /**
     * Returns true if the navigation drawer is open.
     */
    public boolean isNavDrawerOpen() {
        return drawerLayout.isDrawerOpen(navigationView);
    }

    public void setDrawerIndicatorEnabled() {
        actionBarToolbar.setNavigationIcon(R.drawable.ic_drawer);
        actionBarToolbar.setNavigationContentDescription(R.string.drawer_open);
    }

    /**
     * Highlights the given position in the drawer menu. Activities listed in the drawer should call
     * this in {@link #onStart()}.
     */
    public void setDrawerSelectedItem(@IdRes int menuItemId) {
        navigationView.getMenu().findItem(menuItemId).setChecked(true);
    }

    public void openNavDrawer() {
        drawerLayout.openDrawer(GravityCompat.START);
    }

    public void closeNavDrawer() {
        drawerLayout.closeDrawer(GravityCompat.START);
    }

    public boolean toggleDrawer(MenuItem item) {
        if (item != null && item.getItemId() == android.R.id.home) {
            if (drawerLayout.isDrawerVisible(GravityCompat.START)) {
                drawerLayout.closeDrawer(GravityCompat.START);
            } else {
                drawerLayout.openDrawer(GravityCompat.START);
            }
            return true;
        }
        return false;
    }
}<|MERGE_RESOLUTION|>--- conflicted
+++ resolved
@@ -16,21 +16,14 @@
 
 package com.battlelancer.seriesguide.ui;
 
-<<<<<<< HEAD
-import android.content.Intent;
-=======
 import android.Manifest;
 import android.content.Intent;
 import android.content.pm.PackageManager;
->>>>>>> fe2723a0
 import android.os.Bundle;
 import android.os.Handler;
 import android.support.annotation.IdRes;
 import android.support.design.widget.NavigationView;
-<<<<<<< HEAD
-=======
 import android.support.v4.content.ContextCompat;
->>>>>>> fe2723a0
 import android.support.v4.view.GravityCompat;
 import android.support.v4.widget.DrawerLayout;
 import android.support.v7.widget.Toolbar;
@@ -84,10 +77,6 @@
     protected void onStart() {
         super.onStart();
 
-<<<<<<< HEAD
-        // update account type and signed in user
-        if (HexagonTools.isSignedIn(this)) {
-=======
         boolean isSignedIntoCloud = HexagonTools.isSignedIn(this);
         if (!isSignedIntoCloud && HexagonSettings.getAccountName(this) != null) {
             // if not signed into hexagon, but still have an account name:
@@ -100,7 +89,6 @@
 
         // update account type and signed in user
         if (isSignedIntoCloud) {
->>>>>>> fe2723a0
             // connected to SG Cloud
             textViewHeaderAccountType.setText(R.string.hexagon);
             textViewHeaderUser.setText(HexagonSettings.getAccountName(this));
@@ -118,8 +106,6 @@
         MenuItem menuItem = navigationView.getMenu().findItem(R.id.navigation_sub_item_unlock);
         menuItem.setEnabled(!Utils.hasAccessToX(this));
         menuItem.setVisible(!Utils.hasAccessToX(this));
-<<<<<<< HEAD
-=======
     }
 
     /**
@@ -128,7 +114,6 @@
      */
     protected void onShowCloudPermissionWarning() {
         // do nothing
->>>>>>> fe2723a0
     }
 
     /**
