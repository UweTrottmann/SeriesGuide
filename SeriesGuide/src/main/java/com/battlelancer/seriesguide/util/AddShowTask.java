--- conflicted
+++ resolved
@@ -35,14 +35,10 @@
  */
 public class AddShowTask extends AsyncTask<Void, Integer, Void> {
 
-<<<<<<< HEAD
-    public class OnShowAddedEvent {
+    public static class OnShowAddedEvent {
         public final boolean successful;
         /** Is -1 if add task was aborted. */
         public final int showTvdbId;
-=======
-    public static class OnShowAddedEvent {
->>>>>>> 031a91fe
         private final String message;
 
         public OnShowAddedEvent(int showTvdbId, String message, boolean successful) {
@@ -61,18 +57,18 @@
         /**
          * Sets successful to false and TVDB id to -1 to indicate the task was aborted.
          */
-        public OnShowAddedEvent(String message) {
+        public OnShowAddedEvent(int showTvdbId, String message) {
             this(-1, message, false);
         }
 
         /**
          * In case of failure, can just pass the show name and service that failed.
          */
-        public OnShowAddedEvent(Context context, String showName, @StringRes int serviceNameRes) {
-            this.message = String.format("%s %s",
+        public OnShowAddedEvent(Context context, int showTvdbId, String showName, @StringRes int serviceNameRes) {
+            this(showTvdbId, String.format("%s %s",
                     context.getString(R.string.add_error, showName),
                     context.getString(R.string.api_error_generic, context.getString(serviceNameRes))
-            );
+            ));
         }
 
         public void handle(Context context) {
@@ -82,25 +78,16 @@
         }
     }
 
-<<<<<<< HEAD
     private static final int PROGRESS_EXISTS = 0;
     private static final int PROGRESS_SUCCESS = 1;
     private static final int PROGRESS_ERROR = 2;
-    private static final int RESULT_OFFLINE = 3;
-    private static final int RESULT_TRAKT_API_ERROR = 4;
-    private static final int RESULT_TRAKT_AUTH_ERROR = 5;
-=======
-    private static final int ADD_ALREADYEXISTS = 0;
-    private static final int ADD_SUCCESS = 1;
-    private static final int ADD_ERROR = 2;
-    private static final int ADD_ERROR_TVDB = 3;
-    private static final int ADD_ERROR_TVDB_NOT_EXISTS = 4;
-    private static final int ADD_ERROR_HEXAGON = 5;
-    private static final int ADD_ERROR_DATA = 6;
-    private static final int ADD_OFFLINE = 7;
-    private static final int ADD_TRAKT_API_ERROR = 8;
-    private static final int ADD_TRAKT_AUTH_ERROR = 9;
->>>>>>> 031a91fe
+    private static final int PROGRESS_ERROR_TVDB = 3;
+    private static final int PROGRESS_ERROR_TVDB_NOT_EXISTS = 4;
+    private static final int PROGRESS_ERROR_HEXAGON = 5;
+    private static final int PROGRESS_ERROR_DATA = 6;
+    private static final int RESULT_OFFLINE = 7;
+    private static final int RESULT_TRAKT_API_ERROR = 8;
+    private static final int RESULT_TRAKT_AUTH_ERROR = 9;
 
     private final SgApp app;
     private final LinkedList<SearchResult> addQueue = new LinkedList<>();
@@ -220,23 +207,19 @@
                 if (!(isMergingShows && e.itemDoesNotExist())) {
                     failedMergingShows = true;
                 }
-<<<<<<< HEAD
-                result = PROGRESS_ERROR;
-=======
                 if (e.service() == TvdbException.Service.TVDB) {
                     if (e.itemDoesNotExist()) {
-                        result = ADD_ERROR_TVDB_NOT_EXISTS;
+                        result = PROGRESS_ERROR_TVDB_NOT_EXISTS;
                     } else {
-                        result = ADD_ERROR_TVDB;
+                        result = PROGRESS_ERROR_TVDB;
                     }
                 } else if (e.service() == TvdbException.Service.HEXAGON) {
-                    result = ADD_ERROR_HEXAGON;
+                    result = PROGRESS_ERROR_HEXAGON;
                 } else if (e.service() == TvdbException.Service.DATA) {
-                    result = ADD_ERROR_DATA;
+                    result = PROGRESS_ERROR_DATA;
                 } else {
-                    result = ADD_ERROR;
+                    result = PROGRESS_ERROR;
                 }
->>>>>>> 031a91fe
                 Timber.e(e, "Adding show failed");
             }
 
@@ -280,7 +263,6 @@
                 // do nothing, user will see show added to show list
                 event = new OnShowAddedEvent(currentShowTvdbId);
                 break;
-<<<<<<< HEAD
             case PROGRESS_EXISTS:
                 event = new OnShowAddedEvent(currentShowTvdbId,
                         app.getString(R.string.add_already_exists, currentShowName), true);
@@ -288,28 +270,24 @@
             case PROGRESS_ERROR:
                 event = new OnShowAddedEvent(currentShowTvdbId,
                         app.getString(R.string.add_error, currentShowName), false);
-=======
-            case ADD_ERROR:
-                event = new OnShowAddedEvent(app.getString(R.string.add_error, currentShowName));
-                break;
-            case ADD_ERROR_TVDB:
+                break;
+            case PROGRESS_ERROR_TVDB:
                 event = new OnShowAddedEvent(app, currentShowName, R.string.tvdb);
                 break;
-            case ADD_ERROR_TVDB_NOT_EXISTS:
+            case PROGRESS_ERROR_TVDB_NOT_EXISTS:
                 event = new OnShowAddedEvent(
                         String.format("%s %s", app.getString(R.string.add_error, currentShowName),
                                 app.getString(R.string.tvdb_error_does_not_exist)
                         ));
                 break;
-            case ADD_ERROR_HEXAGON:
+            case PROGRESS_ERROR_HEXAGON:
                 event = new OnShowAddedEvent(app, currentShowName, R.string.hexagon);
                 break;
-            case ADD_ERROR_DATA:
+            case PROGRESS_ERROR_DATA:
                 event = new OnShowAddedEvent(
                         String.format("%s %s", app.getString(R.string.add_error, currentShowName),
                                 app.getString(R.string.database_error)
                         ));
->>>>>>> 031a91fe
                 break;
             case RESULT_OFFLINE:
                 event = new OnShowAddedEvent(app.getString(R.string.offline));
