--- conflicted
+++ resolved
@@ -103,14 +103,11 @@
     <style name="Widget"/>
 
     <style name="Widget.SeriesGuide" parent="Widget"/>
-<<<<<<< HEAD
 
     <!-- RTL support for grid views -->
     <style name="Widget.SeriesGuide.RtlGridView" />
 
     <style name="Widget.SeriesGuide.RtlGridViewItem" />
-=======
->>>>>>> e2fb6c66
 
     <!-- Buttons -->
     <style name="Widget.SeriesGuide.Button" parent="android:Widget.Button">
