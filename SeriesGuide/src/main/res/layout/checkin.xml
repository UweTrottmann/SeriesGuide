<?xml version="1.0" encoding="utf-8"?>
<<<<<<< HEAD
<RelativeLayout
    android:id="@+id/root"
    xmlns:android="http://schemas.android.com/apk/res/android"
    android:layout_width="match_parent"
    android:layout_height="match_parent"
    android:orientation="vertical">
=======
<android.support.v4.widget.DrawerLayout xmlns:android="http://schemas.android.com/apk/res/android"
    android:id="@+id/drawer_layout"
    android:layout_width="match_parent"
    android:layout_height="match_parent">
>>>>>>> 7ec3ec26

    <RelativeLayout xmlns:android="http://schemas.android.com/apk/res/android"
        android:id="@+id/root"
        android:layout_width="match_parent"
<<<<<<< HEAD
        android:layout_height="wrap_content"
        android:layout_alignParentLeft="true"
        android:layout_alignParentStart="true"
        android:layout_alignParentTop="true"
        android:layout_marginLeft="@dimen/large_padding"
        android:layout_marginStart="@dimen/large_padding"
        android:layout_marginTop="@dimen/large_padding"
        android:layout_toLeftOf="@+id/imageButtonClearSearch"
        android:layout_toStartOf="@+id/imageButtonClearSearch"
        android:ems="10"
        android:hint="@string/checkin_searchhint"
        android:inputType="text"
        android:paddingBottom="@dimen/default_padding">
=======
        android:layout_height="match_parent"
        android:orientation="vertical">
>>>>>>> 7ec3ec26

        <EditText
            android:id="@+id/editTextCheckinSearch"
            android:layout_width="match_parent"
            android:layout_height="wrap_content"
            android:layout_alignParentLeft="true"
            android:layout_alignParentTop="true"
            android:layout_marginLeft="@dimen/large_padding"
            android:layout_marginTop="@dimen/large_padding"
            android:layout_toLeftOf="@+id/imageButtonClearSearch"
            android:ems="10"
            android:hint="@string/checkin_searchhint"
            android:inputType="text"
            android:paddingBottom="@dimen/default_padding">

            <requestFocus />
        </EditText>

<<<<<<< HEAD
    <GridView
        android:id="@+id/gridViewCheckinShows"
        android:layout_width="match_parent"
        android:layout_height="match_parent"
        android:layout_below="@+id/empty"
        android:clipToPadding="@bool/gridClipToPadding"
        android:columnWidth="@dimen/showgrid_columnWidth"
        android:gravity="center"
        android:horizontalSpacing="@dimen/showgrid_spacing"
        android:listSelector="?custom_list_selector"
        android:numColumns="auto_fit"
        android:padding="@dimen/showgrid_padding"
        android:stretchMode="columnWidth"
        android:verticalSpacing="@dimen/showgrid_spacing"/>

    <ImageButton
        android:id="@+id/imageButtonClearSearch"
        android:layout_width="wrap_content"
        android:layout_height="wrap_content"
        android:layout_alignBottom="@+id/editTextCheckinSearch"
        android:layout_alignParentEnd="true"
        android:layout_alignParentRight="true"
        android:layout_alignParentTop="true"
        android:layout_alignTop="@+id/editTextCheckinSearch"
        android:layout_marginEnd="@dimen/large_padding"
        android:layout_marginRight="@dimen/large_padding"
        android:layout_marginTop="@dimen/large_padding"
        android:background="?custom_list_selector"
        android:contentDescription="@string/clear"
        android:paddingLeft="@dimen/inline_padding"
        android:paddingRight="@dimen/inline_padding"
        android:src="?attr/drawableCancel" />
=======
        <TextView
            android:id="@+id/empty"
            android:layout_width="250dp"
            android:layout_height="wrap_content"
            android:layout_below="@+id/editTextCheckinSearch"
            android:layout_centerInParent="true"
            android:layout_gravity="center"
            android:padding="10dp"
            android:text="@string/checkin_empty"
            android:visibility="gone" />

        <GridView
            android:id="@+id/gridViewCheckinShows"
            android:layout_width="match_parent"
            android:layout_height="match_parent"
            android:layout_alignParentLeft="true"
            android:layout_below="@+id/empty"
            android:clipToPadding="@bool/gridClipToPadding"
            android:columnWidth="@dimen/showgrid_columnWidth"
            android:gravity="center"
            android:horizontalSpacing="@dimen/showgrid_spacing"
            android:listSelector="?custom_list_selector"
            android:numColumns="auto_fit"
            android:padding="@dimen/showgrid_padding"
            android:stretchMode="columnWidth"
            android:verticalSpacing="@dimen/showgrid_spacing"/>

        <ImageButton
            android:id="@+id/imageButtonClearSearch"
            android:layout_width="wrap_content"
            android:layout_height="wrap_content"
            android:layout_alignBottom="@+id/editTextCheckinSearch"
            android:layout_alignParentRight="true"
            android:layout_alignParentTop="true"
            android:layout_alignTop="@+id/editTextCheckinSearch"
            android:layout_marginRight="@dimen/large_padding"
            android:layout_marginTop="@dimen/large_padding"
            android:background="?custom_list_selector"
            android:contentDescription="@string/clear"
            android:paddingLeft="@dimen/inline_padding"
            android:paddingRight="@dimen/inline_padding"
            android:src="?attr/drawableCancel" />

    </RelativeLayout>

    <include layout="@layout/drawer_left" />
>>>>>>> 7ec3ec26

</android.support.v4.widget.DrawerLayout><|MERGE_RESOLUTION|>--- conflicted
+++ resolved
@@ -1,22 +1,18 @@
 <?xml version="1.0" encoding="utf-8"?>
-<<<<<<< HEAD
-<RelativeLayout
-    android:id="@+id/root"
-    xmlns:android="http://schemas.android.com/apk/res/android"
-    android:layout_width="match_parent"
-    android:layout_height="match_parent"
-    android:orientation="vertical">
-=======
 <android.support.v4.widget.DrawerLayout xmlns:android="http://schemas.android.com/apk/res/android"
     android:id="@+id/drawer_layout"
     android:layout_width="match_parent"
     android:layout_height="match_parent">
->>>>>>> 7ec3ec26
 
     <RelativeLayout xmlns:android="http://schemas.android.com/apk/res/android"
         android:id="@+id/root"
         android:layout_width="match_parent"
-<<<<<<< HEAD
+        android:layout_height="match_parent"
+        android:orientation="vertical">
+
+    <EditText
+        android:id="@+id/editTextCheckinSearch"
+        android:layout_width="match_parent"
         android:layout_height="wrap_content"
         android:layout_alignParentLeft="true"
         android:layout_alignParentStart="true"
@@ -30,62 +26,10 @@
         android:hint="@string/checkin_searchhint"
         android:inputType="text"
         android:paddingBottom="@dimen/default_padding">
-=======
-        android:layout_height="match_parent"
-        android:orientation="vertical">
->>>>>>> 7ec3ec26
-
-        <EditText
-            android:id="@+id/editTextCheckinSearch"
-            android:layout_width="match_parent"
-            android:layout_height="wrap_content"
-            android:layout_alignParentLeft="true"
-            android:layout_alignParentTop="true"
-            android:layout_marginLeft="@dimen/large_padding"
-            android:layout_marginTop="@dimen/large_padding"
-            android:layout_toLeftOf="@+id/imageButtonClearSearch"
-            android:ems="10"
-            android:hint="@string/checkin_searchhint"
-            android:inputType="text"
-            android:paddingBottom="@dimen/default_padding">
 
             <requestFocus />
         </EditText>
 
-<<<<<<< HEAD
-    <GridView
-        android:id="@+id/gridViewCheckinShows"
-        android:layout_width="match_parent"
-        android:layout_height="match_parent"
-        android:layout_below="@+id/empty"
-        android:clipToPadding="@bool/gridClipToPadding"
-        android:columnWidth="@dimen/showgrid_columnWidth"
-        android:gravity="center"
-        android:horizontalSpacing="@dimen/showgrid_spacing"
-        android:listSelector="?custom_list_selector"
-        android:numColumns="auto_fit"
-        android:padding="@dimen/showgrid_padding"
-        android:stretchMode="columnWidth"
-        android:verticalSpacing="@dimen/showgrid_spacing"/>
-
-    <ImageButton
-        android:id="@+id/imageButtonClearSearch"
-        android:layout_width="wrap_content"
-        android:layout_height="wrap_content"
-        android:layout_alignBottom="@+id/editTextCheckinSearch"
-        android:layout_alignParentEnd="true"
-        android:layout_alignParentRight="true"
-        android:layout_alignParentTop="true"
-        android:layout_alignTop="@+id/editTextCheckinSearch"
-        android:layout_marginEnd="@dimen/large_padding"
-        android:layout_marginRight="@dimen/large_padding"
-        android:layout_marginTop="@dimen/large_padding"
-        android:background="?custom_list_selector"
-        android:contentDescription="@string/clear"
-        android:paddingLeft="@dimen/inline_padding"
-        android:paddingRight="@dimen/inline_padding"
-        android:src="?attr/drawableCancel" />
-=======
         <TextView
             android:id="@+id/empty"
             android:layout_width="250dp"
@@ -113,25 +57,26 @@
             android:stretchMode="columnWidth"
             android:verticalSpacing="@dimen/showgrid_spacing"/>
 
-        <ImageButton
-            android:id="@+id/imageButtonClearSearch"
-            android:layout_width="wrap_content"
-            android:layout_height="wrap_content"
-            android:layout_alignBottom="@+id/editTextCheckinSearch"
-            android:layout_alignParentRight="true"
-            android:layout_alignParentTop="true"
-            android:layout_alignTop="@+id/editTextCheckinSearch"
-            android:layout_marginRight="@dimen/large_padding"
-            android:layout_marginTop="@dimen/large_padding"
-            android:background="?custom_list_selector"
-            android:contentDescription="@string/clear"
-            android:paddingLeft="@dimen/inline_padding"
-            android:paddingRight="@dimen/inline_padding"
-            android:src="?attr/drawableCancel" />
+    <ImageButton
+        android:id="@+id/imageButtonClearSearch"
+        android:layout_width="wrap_content"
+        android:layout_height="wrap_content"
+        android:layout_alignBottom="@+id/editTextCheckinSearch"
+        android:layout_alignParentEnd="true"
+        android:layout_alignParentRight="true"
+        android:layout_alignParentTop="true"
+        android:layout_alignTop="@+id/editTextCheckinSearch"
+        android:layout_marginEnd="@dimen/large_padding"
+        android:layout_marginRight="@dimen/large_padding"
+        android:layout_marginTop="@dimen/large_padding"
+        android:background="?custom_list_selector"
+        android:contentDescription="@string/clear"
+        android:paddingLeft="@dimen/inline_padding"
+        android:paddingRight="@dimen/inline_padding"
+        android:src="?attr/drawableCancel" />
 
     </RelativeLayout>
 
     <include layout="@layout/drawer_left" />
->>>>>>> 7ec3ec26
 
 </android.support.v4.widget.DrawerLayout>