--- conflicted
+++ resolved
@@ -1,40 +1,33 @@
-package com.jakewharton.trakt.enumerations;
-
-<<<<<<< HEAD
-import com.jakewharton.trakt.TraktEnumeration;
-
-import java.util.HashMap;
-import java.util.Map;
-=======
-import java.util.HashMap;
-import java.util.Map;
-import com.jakewharton.trakt.TraktEnumeration;
->>>>>>> 4e8c3b48
-
-public enum MediaType implements TraktEnumeration {
-    Movie("movie"),
-    TvShow("episode");
-
-    private final String value;
-
-    private MediaType(String value) {
-        this.value = value;
-    }
-
-    @Override
-    public String toString() {
-        return this.value;
-    }
-
-    private static final Map<String, MediaType> STRING_MAPPING = new HashMap<String, MediaType>();
-
-    static {
-        for (MediaType via : MediaType.values()) {
-            STRING_MAPPING.put(via.toString().toUpperCase(), via);
-        }
-    }
-
-    public static MediaType fromValue(String value) {
-        return STRING_MAPPING.get(value.toUpperCase());
-    }
-}+package com.jakewharton.trakt.enumerations;
+
+import java.util.HashMap;
+import java.util.Map;
+import com.jakewharton.trakt.TraktEnumeration;
+
+public enum MediaType implements TraktEnumeration {
+    Movie("movie"),
+    TvShow("episode");
+
+    private final String value;
+
+    private MediaType(String value) {
+        this.value = value;
+    }
+
+    @Override
+    public String toString() {
+        return this.value;
+    }
+
+    private static final Map<String, MediaType> STRING_MAPPING = new HashMap<String, MediaType>();
+
+    static {
+        for (MediaType via : MediaType.values()) {
+            STRING_MAPPING.put(via.toString().toUpperCase(), via);
+        }
+    }
+
+    public static MediaType fromValue(String value) {
+        return STRING_MAPPING.get(value.toUpperCase());
+    }
+}