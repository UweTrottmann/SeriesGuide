package com.jakewharton.trakt.enumerations;

<<<<<<< HEAD
import com.jakewharton.trakt.TraktEnumeration;

import java.util.HashMap;
import java.util.Map;
=======
import java.util.HashMap;
import java.util.Map;
import com.jakewharton.trakt.TraktEnumeration;
>>>>>>> 4e8c3b48

public enum DayOfTheWeek implements TraktEnumeration {
    Sunday("Sunday"),
    Monday("Monday"),
    Tuesday("Tuesday"),
    Wednesday("Wednesday"),
    Thursday("Thursday"),
    Friday("Friday"),
    Saturday("Saturday");

    private final String value;

    private DayOfTheWeek(String value) {
        this.value = value;
    }

    @Override
    public String toString() {
        return this.value;
    }

    private static final Map<String, DayOfTheWeek> STRING_MAPPING = new HashMap<String, DayOfTheWeek>();

    static {
        for (DayOfTheWeek via : DayOfTheWeek.values()) {
            STRING_MAPPING.put(via.toString().toUpperCase(), via);
        }
    }

    public static DayOfTheWeek fromValue(String value) {
        return STRING_MAPPING.get(value.toUpperCase());
    }
}<|MERGE_RESOLUTION|>--- conflicted
+++ resolved
@@ -1,45 +1,38 @@
-package com.jakewharton.trakt.enumerations;
-
-<<<<<<< HEAD
-import com.jakewharton.trakt.TraktEnumeration;
-
-import java.util.HashMap;
-import java.util.Map;
-=======
-import java.util.HashMap;
-import java.util.Map;
-import com.jakewharton.trakt.TraktEnumeration;
->>>>>>> 4e8c3b48
-
-public enum DayOfTheWeek implements TraktEnumeration {
-    Sunday("Sunday"),
-    Monday("Monday"),
-    Tuesday("Tuesday"),
-    Wednesday("Wednesday"),
-    Thursday("Thursday"),
-    Friday("Friday"),
-    Saturday("Saturday");
-
-    private final String value;
-
-    private DayOfTheWeek(String value) {
-        this.value = value;
-    }
-
-    @Override
-    public String toString() {
-        return this.value;
-    }
-
-    private static final Map<String, DayOfTheWeek> STRING_MAPPING = new HashMap<String, DayOfTheWeek>();
-
-    static {
-        for (DayOfTheWeek via : DayOfTheWeek.values()) {
-            STRING_MAPPING.put(via.toString().toUpperCase(), via);
-        }
-    }
-
-    public static DayOfTheWeek fromValue(String value) {
-        return STRING_MAPPING.get(value.toUpperCase());
-    }
-}+package com.jakewharton.trakt.enumerations;
+
+import java.util.HashMap;
+import java.util.Map;
+import com.jakewharton.trakt.TraktEnumeration;
+
+public enum DayOfTheWeek implements TraktEnumeration {
+    Sunday("Sunday"),
+    Monday("Monday"),
+    Tuesday("Tuesday"),
+    Wednesday("Wednesday"),
+    Thursday("Thursday"),
+    Friday("Friday"),
+    Saturday("Saturday");
+
+    private final String value;
+
+    private DayOfTheWeek(String value) {
+        this.value = value;
+    }
+
+    @Override
+    public String toString() {
+        return this.value;
+    }
+
+    private static final Map<String, DayOfTheWeek> STRING_MAPPING = new HashMap<String, DayOfTheWeek>();
+
+    static {
+        for (DayOfTheWeek via : DayOfTheWeek.values()) {
+            STRING_MAPPING.put(via.toString().toUpperCase(), via);
+        }
+    }
+
+    public static DayOfTheWeek fromValue(String value) {
+        return STRING_MAPPING.get(value.toUpperCase());
+    }
+}