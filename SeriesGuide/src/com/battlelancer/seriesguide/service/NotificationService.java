--- conflicted
+++ resolved
@@ -1,194 +1,7 @@
-<<<<<<< HEAD
 
 package com.battlelancer.seriesguide.service;
 
 import com.battlelancer.seriesguide.R;
-import com.battlelancer.seriesguide.provider.SeriesContract.Episodes;
-import com.battlelancer.seriesguide.provider.SeriesContract.Shows;
-import com.battlelancer.seriesguide.provider.SeriesGuideDatabase.Tables;
-import com.battlelancer.seriesguide.ui.EpisodeDetailsActivity;
-import com.battlelancer.seriesguide.ui.SeriesGuidePreferences;
-import com.battlelancer.seriesguide.ui.UpcomingRecentActivity;
-import com.battlelancer.seriesguide.util.Utils;
-import com.battlelancer.seriesguide.util.Utils.SGChannel;
-import com.battlelancer.thetvdbapi.ImageCache;
-
-import android.app.AlarmManager;
-import android.app.IntentService;
-import android.app.Notification;
-import android.app.NotificationManager;
-import android.app.PendingIntent;
-import android.content.Context;
-import android.content.Intent;
-import android.content.SharedPreferences;
-import android.database.Cursor;
-import android.preference.PreferenceManager;
-import android.support.v4.app.NotificationCompat;
-import android.text.format.DateUtils;
-
-public class NotificationService extends IntentService {
-
-    private static final String[] PROJECTION = new String[] {
-            Tables.EPISODES + "." + Episodes._ID, Episodes.TITLE, Episodes.FIRSTAIREDMS,
-            Shows.TITLE, Shows.NETWORK, Episodes.NUMBER, Episodes.SEASON, Shows.POSTER
-    };
-
-    // by airdate, then by show, then lowest number first
-    private static final String SORTING = Episodes.FIRSTAIREDMS + " ASC," + Shows.TITLE + " ASC,"
-            + Episodes.NUMBER + " ASC";
-
-    // only future, unwatched episodes, only of favorite shows
-    private static final String SELECTION = Episodes.FIRSTAIREDMS + ">=? AND " + Episodes.WATCHED
-            + "=? AND " + Shows.FAVORITE + "=?";
-
-    interface NotificationQuery {
-        int _ID = 0;
-
-        int TITLE = 1;
-
-        int FIRSTAIREDMS = 2;
-
-        int SHOW_TITLE = 3;
-
-        int NETWORK = 4;
-
-        int NUMBER = 5;
-
-        int SEASON = 6;
-
-        int POSTER = 7;
-    }
-
-    public NotificationService() {
-        super("AlarmManagerService");
-    }
-
-    @Override
-    protected void onHandleIntent(Intent intent) {
-        SharedPreferences prefs = PreferenceManager.getDefaultSharedPreferences(this);
-        if (!prefs.getBoolean(SeriesGuidePreferences.KEY_NOTIFICATIONS_ENABLED, true)
-                || Utils.getChannel(this) == SGChannel.STABLE) {
-            // cancel any pending alarm
-            AlarmManager am = (AlarmManager) getSystemService(Context.ALARM_SERVICE);
-            Intent i = new Intent(this, OnAlarmReceiver.class);
-            PendingIntent pi = PendingIntent.getBroadcast(this, 0, i, 0);
-            am.cancel(pi);
-
-            return;
-        }
-
-        long fakeNow = Utils.getFakeCurrentTime(prefs);
-
-        // get episodes which air between 15 mins ago and the future
-        final Cursor upcomingEpisodes = getContentResolver().query(Episodes.CONTENT_URI_WITHSHOW,
-                PROJECTION, SELECTION, new String[] {
-                        String.valueOf(fakeNow - 15 * DateUtils.MINUTE_IN_MILLIS), "0", "1"
-                }, SORTING);
-
-        // look if we have found something to notify about
-        int count = 0;
-        long inOneHour = fakeNow + DateUtils.HOUR_IN_MILLIS;
-        while (upcomingEpisodes.moveToNext()) {
-            long airtime = upcomingEpisodes.getLong(NotificationQuery.FIRSTAIREDMS);
-            if (airtime <= inOneHour) {
-                count++;
-            } else {
-                break;
-            }
-        }
-
-        if (count != 0) {
-
-            Context context = getApplicationContext();
-            CharSequence tickerText = "";
-            CharSequence contentTitle = "";
-            CharSequence contentText = "";
-            PendingIntent contentIntent = null;
-
-            NotificationCompat.Builder nb = new NotificationCompat.Builder(context);
-
-            if (count == 1) {
-                // notify in detail about one episode
-                upcomingEpisodes.moveToFirst();
-                String showTitle = upcomingEpisodes.getString(NotificationQuery.SHOW_TITLE);
-                String airs = Utils.formatToTimeAndDay(
-                        upcomingEpisodes.getLong(NotificationQuery.FIRSTAIREDMS), this)[0];
-                String network = upcomingEpisodes.getString(NotificationQuery.NETWORK);
-
-                tickerText = getString(R.string.upcoming_show, showTitle);
-                contentTitle = showTitle
-                        + " "
-                        + Utils.getEpisodeNumber(
-                                PreferenceManager.getDefaultSharedPreferences(this),
-                                upcomingEpisodes.getInt(NotificationQuery.SEASON),
-                                upcomingEpisodes.getInt(NotificationQuery.NUMBER));
-                contentText = getString(R.string.upcoming_show_detailed, airs, network);
-
-                Intent notificationIntent = new Intent(context, EpisodeDetailsActivity.class);
-                notificationIntent.putExtra(EpisodeDetailsActivity.InitBundle.EPISODE_TVDBID,
-                        upcomingEpisodes.getInt(NotificationQuery._ID));
-                contentIntent = PendingIntent.getActivity(context, 2, notificationIntent, 0);
-
-                String posterPath = upcomingEpisodes.getString(NotificationQuery.POSTER);
-                nb.setLargeIcon(ImageCache.getInstance(context).getThumb(posterPath, false));
-            } else if (count > 1) {
-                // notify about multiple episodes
-                tickerText = getString(R.string.upcoming_episodes);
-                contentTitle = getString(R.string.upcoming_episodes) + " (" + String.valueOf(count)
-                        + ")";
-                contentText = getString(R.string.upcoming_display);
-
-                Intent notificationIntent = new Intent(context, UpcomingRecentActivity.class);
-                contentIntent = PendingIntent.getActivity(context, 3, notificationIntent, 0);
-
-            }
-
-            nb.setDefaults(Notification.DEFAULT_SOUND | Notification.DEFAULT_LIGHTS);
-            nb.setWhen(System.currentTimeMillis());
-            nb.setAutoCancel(true);
-            nb.setTicker(tickerText);
-            nb.setContentTitle(contentTitle);
-            nb.setContentText(contentText);
-            nb.setContentIntent(contentIntent);
-            nb.setSmallIcon(R.drawable.ic_notification);
-
-            // use string resource id, always unique within app
-            NotificationManager nm = (NotificationManager) getSystemService(Context.NOTIFICATION_SERVICE);
-            nm.notify(R.string.upcoming_show, nb.getNotification());
-        }
-
-        // set an alarm to wake us up later to notify about future episodes
-        long wakeUpTime = 0;
-
-        upcomingEpisodes.moveToPosition(-1);
-        while (upcomingEpisodes.moveToNext()) {
-            long airtime = upcomingEpisodes.getLong(NotificationQuery.FIRSTAIREDMS);
-            if (airtime > inOneHour) {
-                // wake up an hour before the next episode airs
-                wakeUpTime = Utils.convertToFakeTime(airtime, prefs, false)
-                        - DateUtils.HOUR_IN_MILLIS;
-                break;
-            }
-        }
-
-        upcomingEpisodes.close();
-
-        // set a default wake-up time if there are no future episodes for now
-        if (wakeUpTime == 0) {
-            wakeUpTime = System.currentTimeMillis() + 6 * DateUtils.HOUR_IN_MILLIS;
-        }
-
-        AlarmManager am = (AlarmManager) getSystemService(Context.ALARM_SERVICE);
-        Intent i = new Intent(this, OnAlarmReceiver.class);
-        PendingIntent pi = PendingIntent.getBroadcast(this, 0, i, 0);
-        am.set(AlarmManager.RTC_WAKEUP, wakeUpTime, pi);
-    }
-}
-=======
-
-package com.battlelancer.seriesguide.service;
-
-import com.battlelancer.seriesguide.beta.R;
 import com.battlelancer.seriesguide.provider.SeriesContract.Episodes;
 import com.battlelancer.seriesguide.provider.SeriesContract.Shows;
 import com.battlelancer.seriesguide.provider.SeriesGuideDatabase.Tables;
@@ -388,5 +201,4 @@
         PendingIntent pi = PendingIntent.getBroadcast(this, 0, i, 0);
         am.set(AlarmManager.RTC_WAKEUP, wakeUpTime, pi);
     }
-}
->>>>>>> 553b10e6
+}