<<<<<<< HEAD

package com.battlelancer.seriesguide.appwidget;

import com.battlelancer.seriesguide.R;

import android.appwidget.AppWidgetManager;
import android.content.ComponentName;
import android.content.Context;
import android.content.Intent;

public class AppWidgetLarge extends AppWidget {
    private static final String LIMIT = "7";

    private static final int LAYOUT = R.layout.appwidget_big;

    private static final int ITEMLAYOUT = R.layout.appwidget_big_item;

    @Override
    public Intent createUpdateIntent(Context context) {
        Intent i = new Intent(context, UpdateServiceLarge.class);
        return i;
    }

    public static class UpdateServiceLarge extends UpdateService {

        @Override
        public void onHandleIntent(Intent intent) {
            ComponentName me = new ComponentName(this, AppWidgetLarge.class);
            AppWidgetManager mgr = AppWidgetManager.getInstance(this);

            Intent i = new Intent(this, AppWidgetLarge.class);
            mgr.updateAppWidget(me, buildUpdate(this, LIMIT, LAYOUT, ITEMLAYOUT, i));
        }
    }
}
=======

package com.battlelancer.seriesguide.appwidget;

import com.battlelancer.seriesguide.beta.R;

import android.appwidget.AppWidgetManager;
import android.content.ComponentName;
import android.content.Context;
import android.content.Intent;

public class AppWidgetLarge extends AppWidget {
    private static final String LIMIT = "7";

    private static final int LAYOUT = R.layout.appwidget_big;

    private static final int ITEMLAYOUT = R.layout.appwidget_big_item;

    @Override
    public Intent createUpdateIntent(Context context) {
        Intent i = new Intent(context, UpdateServiceLarge.class);
        return i;
    }

    public static class UpdateServiceLarge extends UpdateService {

        @Override
        public void onHandleIntent(Intent intent) {
            ComponentName me = new ComponentName(this, AppWidgetLarge.class);
            AppWidgetManager mgr = AppWidgetManager.getInstance(this);

            Intent i = new Intent(this, AppWidgetLarge.class);
            mgr.updateAppWidget(me, buildUpdate(this, LIMIT, LAYOUT, ITEMLAYOUT, i));
        }
    }
}
>>>>>>> 553b10e6
<|MERGE_RESOLUTION|>--- conflicted
+++ resolved
@@ -1,4 +1,3 @@
-<<<<<<< HEAD
 
 package com.battlelancer.seriesguide.appwidget;
 
@@ -33,41 +32,4 @@
             mgr.updateAppWidget(me, buildUpdate(this, LIMIT, LAYOUT, ITEMLAYOUT, i));
         }
     }
-}
-=======
-
-package com.battlelancer.seriesguide.appwidget;
-
-import com.battlelancer.seriesguide.beta.R;
-
-import android.appwidget.AppWidgetManager;
-import android.content.ComponentName;
-import android.content.Context;
-import android.content.Intent;
-
-public class AppWidgetLarge extends AppWidget {
-    private static final String LIMIT = "7";
-
-    private static final int LAYOUT = R.layout.appwidget_big;
-
-    private static final int ITEMLAYOUT = R.layout.appwidget_big_item;
-
-    @Override
-    public Intent createUpdateIntent(Context context) {
-        Intent i = new Intent(context, UpdateServiceLarge.class);
-        return i;
-    }
-
-    public static class UpdateServiceLarge extends UpdateService {
-
-        @Override
-        public void onHandleIntent(Intent intent) {
-            ComponentName me = new ComponentName(this, AppWidgetLarge.class);
-            AppWidgetManager mgr = AppWidgetManager.getInstance(this);
-
-            Intent i = new Intent(this, AppWidgetLarge.class);
-            mgr.updateAppWidget(me, buildUpdate(this, LIMIT, LAYOUT, ITEMLAYOUT, i));
-        }
-    }
-}
->>>>>>> 553b10e6
+}