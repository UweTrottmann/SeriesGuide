/*
 * Copyright 2011 Uwe Trottmann
 *
 * Licensed under the Apache License, Version 2.0 (the "License");
 * you may not use this file except in compliance with the License.
 * You may obtain a copy of the License at
 *
 *      http://www.apache.org/licenses/LICENSE-2.0
 *
 * Unless required by applicable law or agreed to in writing, software
 * distributed under the License is distributed on an "AS IS" BASIS,
 * WITHOUT WARRANTIES OR CONDITIONS OF ANY KIND, either express or implied.
 * See the License for the specific language governing permissions and
 * limitations under the License.
 * 
 */

package com.battlelancer.seriesguide.appwidget;

import android.appwidget.AppWidgetManager;
import android.content.ComponentName;
import android.content.Context;
import android.content.Intent;

<<<<<<< HEAD
import com.battlelancer.seriesguide.R;
=======
import com.uwetrottmann.seriesguide.R;
>>>>>>> 992411ae

public class AppWidgetLarge extends AppWidget {
    private static final String LIMIT = "7";

    private static final int LAYOUT = R.layout.appwidget_big;

    private static final int ITEMLAYOUT = R.layout.appwidget_big_item;

    @Override
    public Intent createUpdateIntent(Context context) {
        Intent i = new Intent(context, UpdateServiceLarge.class);
        return i;
    }

    public static class UpdateServiceLarge extends UpdateService {

        @Override
        public void onHandleIntent(Intent intent) {
            ComponentName me = new ComponentName(this, AppWidgetLarge.class);
            AppWidgetManager mgr = AppWidgetManager.getInstance(this);

            Intent i = new Intent(this, AppWidgetLarge.class);
            mgr.updateAppWidget(me, buildUpdate(this, LIMIT, LAYOUT, ITEMLAYOUT, i));
        }
    }
}<|MERGE_RESOLUTION|>--- conflicted
+++ resolved
@@ -22,11 +22,7 @@
 import android.content.Context;
 import android.content.Intent;
 
-<<<<<<< HEAD
-import com.battlelancer.seriesguide.R;
-=======
 import com.uwetrottmann.seriesguide.R;
->>>>>>> 992411ae
 
 public class AppWidgetLarge extends AppWidget {
     private static final String LIMIT = "7";
