--- conflicted
+++ resolved
@@ -1,4 +1,3 @@
-<<<<<<< HEAD
 
 package com.battlelancer.seriesguide.util;
 
@@ -7,7 +6,7 @@
 import com.battlelancer.seriesguide.provider.SeriesContract.Episodes;
 import com.battlelancer.seriesguide.provider.SeriesContract.Seasons;
 import com.battlelancer.seriesguide.provider.SeriesContract.Shows;
-import com.battlelancer.seriesguide.util.ShareUtils.TraktCredentialsDialogFragment;
+import com.battlelancer.seriesguide.ui.dialogs.TraktCredentialsDialogFragment;
 import com.jakewharton.apibuilder.ApiException;
 import com.jakewharton.trakt.ServiceManager;
 import com.jakewharton.trakt.TraktException;
@@ -75,7 +74,7 @@
 
     @Override
     protected Integer doInBackground(Void... params) {
-        if (!ShareUtils.isTraktCredentialsValid(mContext)) {
+        if (!Utils.isTraktCredentialsValid(mContext)) {
             return FAILED_CREDENTIALS;
         }
 
@@ -341,349 +340,4 @@
         mContainer.findViewById(R.id.syncToDeviceButton).setEnabled(true);
         mContainer.findViewById(R.id.syncToTraktButton).setEnabled(true);
     }
-}
-=======
-
-package com.battlelancer.seriesguide.util;
-
-import com.battlelancer.seriesguide.beta.R;
-import com.battlelancer.seriesguide.provider.SeriesContract;
-import com.battlelancer.seriesguide.provider.SeriesContract.Episodes;
-import com.battlelancer.seriesguide.provider.SeriesContract.Seasons;
-import com.battlelancer.seriesguide.provider.SeriesContract.Shows;
-import com.battlelancer.seriesguide.ui.dialogs.TraktCredentialsDialogFragment;
-import com.jakewharton.apibuilder.ApiException;
-import com.jakewharton.trakt.ServiceManager;
-import com.jakewharton.trakt.TraktException;
-import com.jakewharton.trakt.entities.TvShow;
-import com.jakewharton.trakt.entities.TvShowSeason;
-import com.jakewharton.trakt.enumerations.ExtendedParam;
-import com.jakewharton.trakt.services.ShowService.EpisodeSeenBuilder;
-import com.jakewharton.trakt.services.ShowService.EpisodeUnseenBuilder;
-
-import android.content.ContentProviderOperation;
-import android.content.ContentValues;
-import android.content.OperationApplicationException;
-import android.database.Cursor;
-import android.os.AsyncTask;
-import android.os.RemoteException;
-import android.support.v4.app.FragmentActivity;
-import android.support.v4.app.FragmentTransaction;
-import android.util.Log;
-import android.view.View;
-import android.widget.Toast;
-
-import java.util.ArrayList;
-import java.util.List;
-
-public class TraktSync extends AsyncTask<Void, Void, Integer> {
-
-    private static final int SUCCESS_WORK = 100;
-
-    private static final int SUCCESS_NOWORK = 101;
-
-    private static final int FAILED_CREDENTIALS = 102;
-
-    private static final int FAILED_API = 103;
-
-    private static final String TAG = "TraktSync";
-
-    private FragmentActivity mContext;
-
-    private String mResult;
-
-    private boolean mIsSyncToTrakt;
-
-    private View mContainer;
-
-    private boolean mIsSyncingUnseen;
-
-    public TraktSync(FragmentActivity activity, View container, boolean isSyncToTrakt,
-            boolean isSyncingUnseen) {
-        mContext = activity;
-        mContainer = container;
-        mIsSyncToTrakt = isSyncToTrakt;
-        mIsSyncingUnseen = isSyncingUnseen;
-    }
-
-    @Override
-    protected void onPreExecute() {
-        if (mIsSyncToTrakt) {
-            mContainer.findViewById(R.id.progressBarToTraktSync).setVisibility(View.VISIBLE);
-        } else {
-            mContainer.findViewById(R.id.progressBarToDeviceSync).setVisibility(View.VISIBLE);
-        }
-        mContainer.findViewById(R.id.syncToDeviceButton).setEnabled(false);
-        mContainer.findViewById(R.id.syncToTraktButton).setEnabled(false);
-    }
-
-    @Override
-    protected Integer doInBackground(Void... params) {
-        if (!Utils.isTraktCredentialsValid(mContext)) {
-            return FAILED_CREDENTIALS;
-        }
-
-        ServiceManager manager;
-        try {
-            manager = Utils.getServiceManagerWithAuth(mContext, false);
-        } catch (Exception e1) {
-            // password could not be decrypted
-            return FAILED_CREDENTIALS;
-        }
-
-        if (mIsSyncToTrakt) {
-            return syncToTrakt(manager);
-        } else {
-            return syncToSeriesGuide(manager, Utils.getTraktUsername(mContext));
-        }
-    }
-
-    private Integer syncToSeriesGuide(ServiceManager manager, String username) {
-        mResult = "";
-
-        List<TvShow> shows;
-        try {
-            // get watched episodes from trakt
-            shows = manager.userService().libraryShowsWatched(username).extended(ExtendedParam.Min)
-                    .fire();
-        } catch (TraktException e) {
-            fireTrackerEventToSeriesGuide(e.getMessage());
-            Log.w(TAG, e);
-            return FAILED_API;
-        } catch (ApiException e) {
-            fireTrackerEventToSeriesGuide(e.getMessage());
-            Log.w(TAG, e);
-            return FAILED_API;
-        }
-
-        // get show ids in local database
-        Cursor showTvdbIds = mContext.getContentResolver().query(Shows.CONTENT_URI, new String[] {
-            Shows._ID
-        }, null, null, null);
-
-        // assume we have a local list of which shows to sync (later...)
-        while (showTvdbIds.moveToNext()) {
-            String tvdbId = showTvdbIds.getString(0);
-            for (TvShow tvShow : shows) {
-                if (tvdbId.equalsIgnoreCase(tvShow.tvdbId)) {
-                    if (mResult.length() != 0) {
-                        mResult += ", ";
-                    }
-
-                    if (mIsSyncingUnseen) {
-                        ContentValues values = new ContentValues();
-                        values.put(Episodes.WATCHED, false);
-                        mContext.getContentResolver().update(
-                                Episodes.buildEpisodesOfShowUri(tvdbId), values, null, null);
-                    }
-
-                    final ArrayList<ContentProviderOperation> batch = Lists.newArrayList();
-
-                    // go through watched seasons, try to match them with local
-                    // season
-                    List<TvShowSeason> seasons = tvShow.seasons;
-                    for (TvShowSeason season : seasons) {
-                        Cursor seasonMatch = mContext.getContentResolver().query(
-                                Seasons.buildSeasonsOfShowUri(tvdbId), new String[] {
-                                    Seasons._ID
-                                }, Seasons.COMBINED + "=?", new String[] {
-                                    season.season.toString()
-                                }, null);
-
-                        // if we found a season, go on with its episodes
-                        if (seasonMatch.moveToFirst()) {
-                            String seasonId = seasonMatch.getString(0);
-
-                            // build episodes update query to mark seen episodes
-
-                            for (Integer episode : season.episodes.numbers) {
-                                batch.add(ContentProviderOperation
-                                        .newUpdate(Episodes.buildEpisodesOfSeasonUri(seasonId))
-                                        .withSelection(Episodes.NUMBER + "=?", new String[] {
-                                            episode.toString()
-                                        }).withValue(Episodes.WATCHED, true).build());
-                            }
-
-                        }
-
-                        seasonMatch.close();
-                    }
-
-                    // last chance to abort before doing work
-                    if (isCancelled()) {
-                        showTvdbIds.close();
-                        return null;
-                    }
-
-                    try {
-                        mContext.getContentResolver().applyBatch(SeriesContract.CONTENT_AUTHORITY,
-                                batch);
-                    } catch (RemoteException e) {
-                        // Failed binder transactions aren't recoverable
-                        fireTrackerEventToSeriesGuide(e.getMessage());
-                        throw new RuntimeException("Problem applying batch operation", e);
-                    } catch (OperationApplicationException e) {
-                        // Failures like constraint violation aren't
-                        // recoverable
-                        fireTrackerEventToSeriesGuide(e.getMessage());
-                        throw new RuntimeException("Problem applying batch operation", e);
-                    }
-
-                    mResult += tvShow.title;
-
-                    // remove synced show
-                    shows.remove(tvShow);
-                    break;
-                }
-            }
-        }
-
-        showTvdbIds.close();
-        if (mResult.length() != 0) {
-            return SUCCESS_WORK;
-        } else {
-            return SUCCESS_NOWORK;
-        }
-    }
-
-    private Integer syncToTrakt(ServiceManager manager) {
-        // get show ids in local database for which syncing is enabled
-        Cursor showTvdbIds = mContext.getContentResolver().query(Shows.CONTENT_URI, new String[] {
-            Shows._ID
-        }, Shows.SYNCENABLED + "=1", null, null);
-
-        if (showTvdbIds.getCount() == 0) {
-            return SUCCESS_NOWORK;
-        }
-
-        while (showTvdbIds.moveToNext()) {
-            String tvdbId = showTvdbIds.getString(0);
-            EpisodeSeenBuilder builder = manager.showService().episodeSeen(Integer.valueOf(tvdbId));
-
-            // build seen episodes trakt post
-            Cursor seenEpisodes = mContext.getContentResolver().query(
-                    Episodes.buildEpisodesOfShowUri(tvdbId), new String[] {
-                            Episodes.SEASON, Episodes.NUMBER
-                    }, Episodes.WATCHED + "=?", new String[] {
-                        "1"
-                    }, null);
-            if (seenEpisodes.getCount() == 0) {
-                builder = null;
-            } else {
-                while (seenEpisodes.moveToNext()) {
-                    int season = seenEpisodes.getInt(0);
-                    int episode = seenEpisodes.getInt(1);
-                    builder.episode(season, episode);
-                }
-            }
-            seenEpisodes.close();
-
-            // build unseen episodes trakt post
-            EpisodeUnseenBuilder builderUnseen = null;
-            if (mIsSyncingUnseen) {
-                builderUnseen = manager.showService().episodeUnseen(Integer.valueOf(tvdbId));
-                Cursor unseenEpisodes = mContext.getContentResolver().query(
-                        Episodes.buildEpisodesOfShowUri(tvdbId), new String[] {
-                                Episodes.SEASON, Episodes.NUMBER
-                        }, Episodes.WATCHED + "=?", new String[] {
-                            "0"
-                        }, null);
-                if (unseenEpisodes.getCount() == 0) {
-                    builderUnseen = null;
-                } else {
-                    while (unseenEpisodes.moveToNext()) {
-                        int season = unseenEpisodes.getInt(0);
-                        int episode = unseenEpisodes.getInt(1);
-                        builderUnseen.episode(season, episode);
-                    }
-                }
-                unseenEpisodes.close();
-            }
-
-            // last chance to abort
-            if (isCancelled()) {
-                showTvdbIds.close();
-                return null;
-            }
-
-            try {
-                // mark episodes of show
-                if (builder != null) {
-                    builder.fire();
-                }
-                if (mIsSyncingUnseen && builderUnseen != null) {
-                    builderUnseen.fire();
-                }
-            } catch (TraktException e) {
-                fireTrackerEventToTrakt(e.getMessage());
-                Log.w(TAG, e);
-                return FAILED_API;
-            } catch (ApiException e) {
-                fireTrackerEventToTrakt(e.getMessage());
-                Log.w(TAG, e);
-                return FAILED_API;
-            }
-        }
-
-        showTvdbIds.close();
-        return SUCCESS_WORK;
-    }
-
-    @Override
-    protected void onCancelled() {
-        Toast.makeText(mContext, "Sync cancelled", Toast.LENGTH_LONG).show();
-        restoreViewStates();
-    }
-
-    @Override
-    protected void onPostExecute(Integer result) {
-        String message = "";
-        int duration = Toast.LENGTH_SHORT;
-
-        switch (result) {
-            case SUCCESS_WORK:
-                message = "Finished syncing";
-                if (mResult != null) {
-                    message += " (" + mResult + ")";
-                }
-                break;
-            case SUCCESS_NOWORK:
-                message = "There was nothing to sync.";
-                break;
-            case FAILED_CREDENTIALS:
-                message = "Your credentials are incomplete. Please enter them again.";
-                duration = Toast.LENGTH_LONG;
-                TraktCredentialsDialogFragment newFragment = TraktCredentialsDialogFragment
-                        .newInstance();
-                FragmentTransaction ft = mContext.getSupportFragmentManager().beginTransaction();
-                newFragment.show(ft, "traktcredentialsdialog");
-                break;
-            case FAILED_API:
-                message = "Could not communicate with trakt servers. Try again later.";
-                duration = Toast.LENGTH_LONG;
-                break;
-        }
-
-        Toast.makeText(mContext, message, duration).show();
-        restoreViewStates();
-    }
-
-    private void fireTrackerEventToTrakt(String message) {
-        AnalyticsUtils.getInstance(mContext).trackEvent(TAG, "SyncTo result", message, 0);
-    }
-
-    private void fireTrackerEventToSeriesGuide(String message) {
-        AnalyticsUtils.getInstance(mContext).trackEvent(TAG, "SyncFrom result", message, 0);
-    }
-
-    private void restoreViewStates() {
-        if (mIsSyncToTrakt) {
-            mContainer.findViewById(R.id.progressBarToTraktSync).setVisibility(View.GONE);
-        } else {
-            mContainer.findViewById(R.id.progressBarToDeviceSync).setVisibility(View.GONE);
-        }
-        mContainer.findViewById(R.id.syncToDeviceButton).setEnabled(true);
-        mContainer.findViewById(R.id.syncToTraktButton).setEnabled(true);
-    }
-}
->>>>>>> 553b10e6
+}