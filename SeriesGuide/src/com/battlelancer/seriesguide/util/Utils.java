--- conflicted
+++ resolved
@@ -1,8 +1,8 @@
-<<<<<<< HEAD
 
 package com.battlelancer.seriesguide.util;
 
 import com.battlelancer.seriesguide.Constants;
+import com.battlelancer.seriesguide.Constants.EpisodeSorting;
 import com.battlelancer.seriesguide.R;
 import com.battlelancer.seriesguide.provider.SeriesContract.Shows;
 import com.battlelancer.seriesguide.service.NotificationService;
@@ -10,6 +10,7 @@
 import com.battlelancer.thetvdbapi.ImageCache;
 import com.jakewharton.trakt.ServiceManager;
 
+import android.annotation.TargetApi;
 import android.content.Context;
 import android.content.Intent;
 import android.content.SharedPreferences;
@@ -19,6 +20,7 @@
 import android.graphics.Bitmap;
 import android.net.ConnectivityManager;
 import android.net.NetworkInfo;
+import android.os.AsyncTask;
 import android.os.Build;
 import android.os.Environment;
 import android.preference.PreferenceManager;
@@ -518,30 +520,16 @@
      * @param context
      * @return a EpisodeSorting enum set to the current sorting
      */
-    public static Constants.EpisodeSorting getEpisodeSorting(Context context) {
-        String[] epsortingData = context.getResources().getStringArray(R.array.epsortingData);
-        SharedPreferences prefs = PreferenceManager.getDefaultSharedPreferences(context
-                .getApplicationContext());
-        String currentPref = prefs.getString("episodeSorting", epsortingData[1]);
-
-        Constants.EpisodeSorting sorting;
-        if (currentPref.equals(epsortingData[0])) {
-            sorting = Constants.EpisodeSorting.LATEST_FIRST;
-        } else if (currentPref.equals(epsortingData[1])) {
-            sorting = Constants.EpisodeSorting.OLDEST_FIRST;
-        } else if (currentPref.equals(epsortingData[2])) {
-            sorting = Constants.EpisodeSorting.UNWATCHED_FIRST;
-        } else if (currentPref.equals(epsortingData[3])) {
-            sorting = Constants.EpisodeSorting.ALPHABETICAL_ASC;
-        } else if (currentPref.equals(epsortingData[4])) {
-            sorting = Constants.EpisodeSorting.ALPHABETICAL_DESC;
-        } else if (currentPref.equals(epsortingData[5])) {
-            sorting = Constants.EpisodeSorting.DVDLATEST_FIRST;
-        } else {
-            sorting = Constants.EpisodeSorting.DVDOLDEST_FIRST;
-        }
-
-        return sorting;
+    public static EpisodeSorting getEpisodeSorting(Context context) {
+        final SharedPreferences prefs = PreferenceManager.getDefaultSharedPreferences(context);
+        String currentPref = prefs.getString(SeriesGuidePreferences.KEY_EPISODE_SORT_ORDER,
+                EpisodeSorting.OLDEST_FIRST.value());
+
+        return EpisodeSorting.fromValue(currentPref);
+    }
+
+    public static boolean isICSOrHigher() {
+        return Build.VERSION.SDK_INT >= Build.VERSION_CODES.ICE_CREAM_SANDWICH;
     }
 
     public static boolean isHoneycombOrHigher() {
@@ -582,8 +570,11 @@
     }
 
     public static void copyFile(File src, File dst) throws IOException {
-        FileChannel inChannel = new FileInputStream(src).getChannel();
-        FileChannel outChannel = new FileOutputStream(dst).getChannel();
+        FileInputStream in = new FileInputStream(src);
+        FileOutputStream out = new FileOutputStream(dst);
+        FileChannel inChannel = in.getChannel();
+        FileChannel outChannel = out.getChannel();
+
         try {
             inChannel.transferTo(0, inChannel.size(), outChannel);
         } finally {
@@ -594,6 +585,9 @@
                 outChannel.close();
             }
         }
+
+        in.close();
+        out.close();
     }
 
     public static int copy(InputStream input, OutputStream output) throws IOException {
@@ -720,6 +714,15 @@
         return prefs.getString(SeriesGuidePreferences.KEY_TRAKTUSER, "");
     }
 
+    public static boolean isTraktCredentialsValid(Context context) {
+        SharedPreferences prefs = PreferenceManager.getDefaultSharedPreferences(context
+                .getApplicationContext());
+        String username = prefs.getString(SeriesGuidePreferences.KEY_TRAKTUSER, "");
+        String password = prefs.getString(SeriesGuidePreferences.KEY_TRAKTPWD, "");
+
+        return (!username.equalsIgnoreCase("") && !password.equalsIgnoreCase(""));
+    }
+
     public static String getVersion(Context context) {
         String version;
         try {
@@ -824,10 +827,24 @@
         return SGChannel.STABLE;
     }
 
+    /**
+     * Used to make some features only available to supporters.
+     * 
+     * @param context
+     * @return
+     */
+    public static boolean isSupporterChannel(Context context) {
+        if (getChannel(context) != SGChannel.STABLE) {
+            return true;
+        } else {
+            return false;
+        }
+    }
+
     public static void setValueOrPlaceholder(View view, final String value) {
         TextView field = (TextView) view;
         if (value == null || value.length() == 0) {
-            field.setText(R.string.episode_unkownairdate);
+            field.setText(R.string.unknown);
         } else {
             field.setText(value);
         }
@@ -851,878 +868,6 @@
         }
     }
 
-}
-=======
-
-package com.battlelancer.seriesguide.util;
-
-import com.battlelancer.seriesguide.Constants;
-import com.battlelancer.seriesguide.Constants.EpisodeSorting;
-import com.battlelancer.seriesguide.beta.R;
-import com.battlelancer.seriesguide.provider.SeriesContract.Shows;
-import com.battlelancer.seriesguide.service.NotificationService;
-import com.battlelancer.seriesguide.ui.SeriesGuidePreferences;
-import com.battlelancer.thetvdbapi.ImageCache;
-import com.jakewharton.trakt.ServiceManager;
-
-import android.annotation.TargetApi;
-import android.content.Context;
-import android.content.Intent;
-import android.content.SharedPreferences;
-import android.content.pm.PackageManager;
-import android.content.pm.PackageManager.NameNotFoundException;
-import android.database.Cursor;
-import android.graphics.Bitmap;
-import android.net.ConnectivityManager;
-import android.net.NetworkInfo;
-import android.os.AsyncTask;
-import android.os.Build;
-import android.os.Environment;
-import android.preference.PreferenceManager;
-import android.text.format.DateFormat;
-import android.text.format.DateUtils;
-import android.util.Log;
-import android.view.View;
-import android.widget.ImageView;
-import android.widget.TextView;
-
-import java.io.File;
-import java.io.FileInputStream;
-import java.io.FileOutputStream;
-import java.io.IOException;
-import java.io.InputStream;
-import java.io.OutputStream;
-import java.nio.channels.FileChannel;
-import java.security.MessageDigest;
-import java.security.NoSuchAlgorithmException;
-import java.text.DateFormatSymbols;
-import java.text.ParseException;
-import java.text.SimpleDateFormat;
-import java.util.Calendar;
-import java.util.Date;
-import java.util.Locale;
-import java.util.TimeZone;
-
-public class Utils {
-
-    private static final String TIMEZONE_AMERICA_PREFIX = "America/";
-
-    private static final String TAG = "Utils";
-
-    private static final String TIMEZONE_ALWAYS_PST = "GMT-08:00";
-
-    private static final String TIMEZONE_US_ARIZONA = "America/Phoenix";
-
-    private static final String TIMEZONE_US_EASTERN = "America/New_York";
-
-    private static final Object TIMEZONE_US_EASTERN_DETROIT = "America/Detroit";
-
-    private static final String TIMEZONE_US_CENTRAL = "America/Chicago";
-
-    private static final String TIMEZONE_US_PACIFIC = "America/Los_Angeles";
-
-    private static final String TIMEZONE_US_MOUNTAIN = "America/Denver";
-
-    private static final int DEFAULT_BUFFER_SIZE = 8192;
-
-    private static ServiceManager sServiceManagerWithAuthInstance;
-
-    private static ServiceManager sServiceManagerInstance;
-
-    public static final SimpleDateFormat thetvdbTimeFormatAMPM = new SimpleDateFormat("h:mm aa",
-            Locale.US);
-
-    public static final SimpleDateFormat thetvdbTimeFormatAMPMalt = new SimpleDateFormat("h:mmaa",
-            Locale.US);
-
-    public static final SimpleDateFormat thetvdbTimeFormatAMPMshort = new SimpleDateFormat("h aa",
-            Locale.US);
-
-    public static final SimpleDateFormat thetvdbTimeFormatNormal = new SimpleDateFormat("H:mm",
-            Locale.US);
-
-    /**
-     * Parse a shows TVDb air time value to a ms value in Pacific Standard Time
-     * (always without daylight saving).
-     * 
-     * @param tvdbTimeString
-     * @return
-     */
-    public static long parseTimeToMilliseconds(String tvdbTimeString) {
-        Date time = null;
-        Calendar cal = Calendar.getInstance(TimeZone.getTimeZone(TIMEZONE_ALWAYS_PST));
-
-        // try parsing with three different formats, most of the time the first
-        // should match
-        if (tvdbTimeString.length() != 0) {
-            try {
-                time = thetvdbTimeFormatAMPM.parse(tvdbTimeString);
-            } catch (ParseException e) {
-                try {
-                    time = thetvdbTimeFormatAMPMalt.parse(tvdbTimeString);
-                } catch (ParseException e1) {
-                    try {
-                        time = thetvdbTimeFormatAMPMshort.parse(tvdbTimeString);
-                    } catch (ParseException e2) {
-                        try {
-                            time = thetvdbTimeFormatNormal.parse(tvdbTimeString);
-                        } catch (ParseException e3) {
-                            // string may be wrongly formatted
-                            time = null;
-                        }
-                    }
-                }
-            }
-        }
-
-        if (time != null) {
-            Calendar timeCal = Calendar.getInstance();
-            timeCal.setTime(time);
-            cal.set(Calendar.HOUR_OF_DAY, timeCal.get(Calendar.HOUR_OF_DAY));
-            cal.set(Calendar.MINUTE, timeCal.get(Calendar.MINUTE));
-            cal.set(Calendar.SECOND, 0);
-            cal.set(Calendar.MILLISECOND, 0);
-            return cal.getTimeInMillis();
-        } else {
-            return -1;
-        }
-    }
-
-    /**
-     * Parse a shows airtime ms value to an actual time. If given a TVDb day
-     * string the day will get determined, too, all respecting user settings
-     * like time zone and time offset.
-     * 
-     * @param milliseconds
-     * @param dayofweek
-     * @param context
-     * @return
-     */
-    public static String[] parseMillisecondsToTime(long milliseconds, String dayofweek,
-            Context context) {
-        // return empty strings if time is missing
-        if (context == null || milliseconds == -1) {
-            return new String[] {
-                    "", ""
-            };
-        }
-
-        // set calendar time and day on always PST calendar
-        // this is a workaround so we can convert the air day to a another time
-        // zone without actually having a date
-        final Calendar cal = Calendar.getInstance(TimeZone.getTimeZone(TIMEZONE_ALWAYS_PST));
-        final int year = cal.get(Calendar.YEAR);
-        final int month = cal.get(Calendar.MONTH);
-        final int day = cal.get(Calendar.DAY_OF_MONTH);
-        cal.setTimeInMillis(milliseconds);
-        // set the date back to today
-        cal.set(year, month, day);
-
-        // determine the shows common air day (Mo through Sun or daily)
-        int dayIndex = -1;
-        if (dayofweek != null) {
-            dayIndex = getDayOfWeek(dayofweek);
-            if (dayIndex > 0) {
-                int today = cal.get(Calendar.DAY_OF_WEEK);
-                // make sure we always assume a day which is today or later
-                if (dayIndex - today < 0) {
-                    // we have a day before today
-                    cal.add(Calendar.DAY_OF_WEEK, (7 - today) + dayIndex);
-                } else {
-                    // we have today or in the future
-                    cal.set(Calendar.DAY_OF_WEEK, dayIndex);
-                }
-            }
-        }
-
-        // convert time to local, including the day
-        final Calendar localCal = Calendar.getInstance();
-        localCal.setTimeInMillis(cal.getTimeInMillis());
-
-        final SharedPreferences prefs = PreferenceManager.getDefaultSharedPreferences(context);
-        setOffsets(prefs, localCal, milliseconds);
-
-        // create time string
-        final java.text.DateFormat timeFormat = DateFormat.getTimeFormat(context);
-        final SimpleDateFormat dayFormat = new SimpleDateFormat("E");
-        final Date date = localCal.getTime();
-
-        timeFormat.setTimeZone(TimeZone.getDefault());
-        dayFormat.setTimeZone(TimeZone.getDefault());
-
-        String daystring = "";
-        if (dayIndex == 0) {
-            daystring = context.getString(R.string.daily);
-        } else if (dayIndex != -1) {
-            daystring = dayFormat.format(date);
-        }
-
-        return new String[] {
-                timeFormat.format(date), daystring
-        };
-    }
-
-    /**
-     * Returns the Calendar constant (e.g. <code>Calendar.SUNDAY</code>) for a
-     * given TVDb airday string (Monday through Sunday and Daily). If no match
-     * is found -1 will be returned.
-     * 
-     * @param TVDb day string
-     * @return
-     */
-    private static int getDayOfWeek(String day) {
-        // catch Daily
-        if (day.equalsIgnoreCase("Daily")) {
-            return 0;
-        }
-
-        // catch Monday through Sunday
-        DateFormatSymbols dfs = new DateFormatSymbols(Locale.US);
-        String[] weekdays = dfs.getWeekdays();
-
-        for (int i = 1; i < weekdays.length; i++) {
-            if (day.equalsIgnoreCase(weekdays[i])) {
-                return i;
-            }
-        }
-
-        // no match
-        return -1;
-    }
-
-    /**
-     * Return an array with absolute time [0], day [1] and relative time [2] of
-     * the given millisecond time. Respects user offsets and 'Use my time zone'
-     * setting.
-     * 
-     * @param airtime
-     * @param context
-     * @return
-     */
-    public static String[] formatToTimeAndDay(long airtime, Context context) {
-        final SharedPreferences prefs = PreferenceManager.getDefaultSharedPreferences(context);
-
-        Calendar cal = getAirtimeCalendar(airtime, prefs);
-
-        final java.text.DateFormat timeFormat = DateFormat.getTimeFormat(context);
-        final SimpleDateFormat dayFormat = new SimpleDateFormat("E");
-        Date airDate = cal.getTime();
-        String day = dayFormat.format(airDate);
-        String absoluteTime = timeFormat.format(airDate);
-
-        String relativeTime = DateUtils
-                .getRelativeTimeSpanString(cal.getTimeInMillis(), System.currentTimeMillis(),
-                        DateUtils.MINUTE_IN_MILLIS, DateUtils.FORMAT_ABBREV_ALL).toString();
-
-        return new String[] {
-                absoluteTime, day, relativeTime
-        };
-    }
-
-    /**
-     * Return date string of the given time, prefixed with the actual day of the
-     * week (e.g. 'Mon, ') or 'today, ' if applicable.
-     * 
-     * @param airtime
-     * @param context
-     * @return
-     */
-    public static String formatToDate(long airtime, Context context) {
-        final SharedPreferences prefs = PreferenceManager.getDefaultSharedPreferences(context);
-
-        Calendar cal = getAirtimeCalendar(airtime, prefs);
-
-        TimeZone localTimeZone = cal.getTimeZone();
-        Date date = cal.getTime();
-        String timezone = localTimeZone.getDisplayName(localTimeZone.inDaylightTime(date),
-                TimeZone.SHORT);
-
-        String dateString = DateFormat.getDateFormat(context).format(date) + " " + timezone;
-        // add today prefix if applicable
-        if (DateUtils.isToday(cal.getTimeInMillis())) {
-            dateString = context.getString(R.string.today) + ", " + dateString;
-        } else {
-            final SimpleDateFormat dayFormat = new SimpleDateFormat("E");
-            dateString = dayFormat.format(date) + ", " + dateString;
-        }
-
-        return dateString;
-    }
-
-    /**
-     * Create a calendar set to the given airtime, time is adjusted according to
-     * 'Use my time zone', 'Time Offset' settings and user time zone.
-     * 
-     * @param airtime
-     * @param prefs
-     * @return
-     */
-    public static Calendar getAirtimeCalendar(long airtime, final SharedPreferences prefs) {
-        Calendar cal = Calendar.getInstance();
-        cal.setTimeInMillis(airtime);
-
-        setOffsets(prefs, cal, airtime);
-
-        return cal;
-    }
-
-    /**
-     * Add user set manual offset and auto-offset for US time zones.
-     * 
-     * @param prefs
-     * @param cal
-     */
-    private static void setOffsets(SharedPreferences prefs, Calendar cal, long airtime) {
-        boolean pacificInDaylight = TimeZone.getTimeZone(TIMEZONE_US_PACIFIC).inDaylightTime(
-                new Date(airtime));
-
-        // get user-set hour offset
-        int offset = Integer.valueOf(prefs.getString(SeriesGuidePreferences.KEY_OFFSET, "0"));
-        final String tzId = TimeZone.getDefault().getID();
-
-        if (tzId.startsWith(TIMEZONE_AMERICA_PREFIX, 0)) {
-            if (tzId.equals(TIMEZONE_US_MOUNTAIN)) {
-                offset -= 1;
-            } else if (tzId.equals(TIMEZONE_US_CENTRAL)) {
-                // for US Central subtract one hour more
-                // shows always air an hour earlier
-                offset -= 3;
-            } else if (tzId.equals(TIMEZONE_US_EASTERN) || tzId.equals(TIMEZONE_US_EASTERN_DETROIT)) {
-                offset -= 3;
-            } else if (tzId.equals(TIMEZONE_US_ARIZONA)) {
-                // Arizona has no daylight saving, correct for that
-                // airtime might not be correct, yet, but the best we can do for
-                // now
-                if (!pacificInDaylight) {
-                    offset -= 1;
-                }
-            }
-        }
-
-        // we store all time values in GMT+08:00 (always Pacific Standard Time)
-        // correct that if Pacific is in daylight savings
-        if (pacificInDaylight) {
-            offset -= 1;
-        }
-
-        if (offset != 0) {
-            cal.add(Calendar.HOUR_OF_DAY, offset);
-        }
-    }
-
-    /**
-     * To correctly display and calculate upcoming episodes we need to modify
-     * the current time to be later/earlier. Also respecting user-set offsets.
-     * 
-     * @param prefs
-     * @return
-     */
-    public static long getFakeCurrentTime(SharedPreferences prefs) {
-        return convertToFakeTime(System.currentTimeMillis(), prefs, true);
-    }
-
-    /**
-     * Modify a time to be earlier/later respecting user-set offsets and
-     * automatic offsets based on time zone.
-     * 
-     * @param prefs
-     * @param isCurrentTime
-     * @return
-     */
-    public static long convertToFakeTime(long time, SharedPreferences prefs, boolean isCurrentTime) {
-        boolean pacificInDaylight = TimeZone.getTimeZone(TIMEZONE_US_PACIFIC).inDaylightTime(
-                new Date(time));
-
-        int offset = Integer.valueOf(prefs.getString(SeriesGuidePreferences.KEY_OFFSET, "0"));
-        final String tzId = TimeZone.getDefault().getID();
-
-        if (tzId.startsWith(TIMEZONE_AMERICA_PREFIX, 0)) {
-            if (tzId.equals(TIMEZONE_US_MOUNTAIN)) {
-                // Mountain Time
-                offset -= 1;
-            } else if (tzId.equals(TIMEZONE_US_CENTRAL)) {
-                // for US Central subtract one hour more
-                // shows always air an hour earlier
-                offset -= 3;
-            } else if (tzId.equals(TIMEZONE_US_EASTERN) || tzId.equals(TIMEZONE_US_EASTERN_DETROIT)) {
-                // Eastern Time
-                offset -= 3;
-            } else if (tzId.equals(TIMEZONE_US_ARIZONA)) {
-                // Arizona has no daylight saving, correct for that
-                if (!pacificInDaylight) {
-                    offset -= 1;
-                }
-            }
-        }
-
-        if (pacificInDaylight) {
-            offset -= 1;
-        }
-
-        if (offset != 0) {
-            if (isCurrentTime) {
-                // invert offset if we modify the current time
-                time -= (offset * DateUtils.HOUR_IN_MILLIS);
-            } else {
-                // add offset if we modify an episodes air time
-                time += (offset * DateUtils.HOUR_IN_MILLIS);
-            }
-        }
-
-        return time;
-    }
-
-    public static long buildEpisodeAirtime(String tvdbDateString, long airtime) {
-        TimeZone pacific = TimeZone.getTimeZone(TIMEZONE_ALWAYS_PST);
-        SimpleDateFormat tvdbDateFormat = Constants.theTVDBDateFormat;
-        tvdbDateFormat.setTimeZone(pacific);
-
-        try {
-
-            Date day = tvdbDateFormat.parse(tvdbDateString);
-
-            Calendar dayCal = Calendar.getInstance(pacific);
-            dayCal.setTime(day);
-
-            // set an airtime if we have one (may not be the case for ended
-            // shows)
-            if (airtime != -1) {
-                Calendar timeCal = Calendar.getInstance(pacific);
-                timeCal.setTimeInMillis(airtime);
-
-                dayCal.set(Calendar.HOUR_OF_DAY, timeCal.get(Calendar.HOUR_OF_DAY));
-                dayCal.set(Calendar.MINUTE, timeCal.get(Calendar.MINUTE));
-                dayCal.set(Calendar.SECOND, 0);
-                dayCal.set(Calendar.MILLISECOND, 0);
-            }
-
-            long episodeAirtime = dayCal.getTimeInMillis();
-            return episodeAirtime;
-
-        } catch (ParseException e) {
-            // we just return -1 then
-            return -1;
-        }
-    }
-
-    /**
-     * Returns a string in format "1x01 title" or "S1E01 title" dependent on a
-     * user preference.
-     */
-    public static String getNextEpisodeString(SharedPreferences prefs, int season, int episode,
-            String title) {
-        String result = getEpisodeNumber(prefs, season, episode);
-        result += " " + title;
-        return result;
-    }
-
-    /**
-     * Returns the episode number formatted according to the users preference
-     * (e.g. '1x01', 'S01E01', ...).
-     */
-    public static String getEpisodeNumber(SharedPreferences prefs, int seasonNumber,
-            int episodeNumber) {
-        String format = prefs.getString(SeriesGuidePreferences.KEY_NUMBERFORMAT,
-                SeriesGuidePreferences.NUMBERFORMAT_DEFAULT);
-        String result = String.valueOf(seasonNumber);
-        if (format.equals(SeriesGuidePreferences.NUMBERFORMAT_DEFAULT)) {
-            // 1x01 format
-            result += "x";
-        } else {
-            // S01E01 format
-            // make season number always two chars long
-            if (seasonNumber < 10) {
-                result = "0" + result;
-            }
-            if (format.equals(SeriesGuidePreferences.NUMBERFORMAT_ENGLISHLOWER)) {
-                result = "s" + result + "e";
-            } else {
-                result = "S" + result + "E";
-            }
-        }
-
-        // make episode number always two chars long
-        if (episodeNumber < 10) {
-            result += "0";
-        }
-
-        result += episodeNumber;
-        return result;
-    }
-
-    /**
-     * Splits the string and reassembles it, separating the items with commas.
-     * The given object is returned with the new string.
-     * 
-     * @param tvdbstring
-     * @return
-     */
-    public static String splitAndKitTVDBStrings(String tvdbstring) {
-        String[] splitted = tvdbstring.split("\\|");
-        tvdbstring = "";
-        for (String item : splitted) {
-            if (tvdbstring.length() != 0) {
-                tvdbstring += ", ";
-            }
-            tvdbstring += item;
-        }
-        return tvdbstring;
-    }
-
-    /**
-     * Get the currently set episode sorting from settings.
-     * 
-     * @param context
-     * @return a EpisodeSorting enum set to the current sorting
-     */
-    public static EpisodeSorting getEpisodeSorting(Context context) {
-        final SharedPreferences prefs = PreferenceManager.getDefaultSharedPreferences(context);
-        String currentPref = prefs.getString(SeriesGuidePreferences.KEY_EPISODE_SORT_ORDER,
-                EpisodeSorting.OLDEST_FIRST.value());
-
-        return EpisodeSorting.fromValue(currentPref);
-    }
-
-    public static boolean isICSOrHigher() {
-        return Build.VERSION.SDK_INT >= Build.VERSION_CODES.ICE_CREAM_SANDWICH;
-    }
-
-    public static boolean isHoneycombOrHigher() {
-        // Can use static final constants like HONEYCOMB, declared in later
-        // versions
-        // of the OS since they are inlined at compile time. This is guaranteed
-        // behavior.
-        return Build.VERSION.SDK_INT >= Build.VERSION_CODES.HONEYCOMB;
-    }
-
-    public static boolean isFroyoOrHigher() {
-        return Build.VERSION.SDK_INT >= Build.VERSION_CODES.FROYO;
-    }
-
-    public static boolean isExtStorageAvailable() {
-        return Environment.getExternalStorageState().equals(Environment.MEDIA_MOUNTED);
-    }
-
-    public static boolean isNetworkConnected(Context context) {
-        ConnectivityManager connectivityManager = (ConnectivityManager) context
-                .getSystemService(Context.CONNECTIVITY_SERVICE);
-        NetworkInfo activeNetworkInfo = connectivityManager.getActiveNetworkInfo();
-        if (activeNetworkInfo != null) {
-            return activeNetworkInfo.isConnected();
-        }
-        return false;
-    }
-
-    public static boolean isWifiConnected(Context context) {
-        ConnectivityManager connectivityManager = (ConnectivityManager) context
-                .getSystemService(Context.CONNECTIVITY_SERVICE);
-        NetworkInfo wifiNetworkInfo = connectivityManager
-                .getNetworkInfo(ConnectivityManager.TYPE_WIFI);
-        if (wifiNetworkInfo != null) {
-            return wifiNetworkInfo.isConnected();
-        }
-        return false;
-    }
-
-    public static void copyFile(File src, File dst) throws IOException {
-        FileInputStream in = new FileInputStream(src);
-        FileOutputStream out = new FileOutputStream(dst);
-        FileChannel inChannel = in.getChannel();
-        FileChannel outChannel = out.getChannel();
-
-        try {
-            inChannel.transferTo(0, inChannel.size(), outChannel);
-        } finally {
-            if (inChannel != null) {
-                inChannel.close();
-            }
-            if (outChannel != null) {
-                outChannel.close();
-            }
-        }
-
-        in.close();
-        out.close();
-    }
-
-    public static int copy(InputStream input, OutputStream output) throws IOException {
-        byte[] buffer = new byte[DEFAULT_BUFFER_SIZE];
-        int count = 0;
-        int n = 0;
-        while (-1 != (n = input.read(buffer))) {
-            output.write(buffer, 0, n);
-            count += n;
-        }
-        return count;
-    }
-
-    /**
-     * Update the latest episode fields for all existing shows.
-     */
-    public static void updateLatestEpisodes(Context context) {
-        Thread t = new UpdateLatestEpisodeThread(context);
-        t.start();
-    }
-
-    /**
-     * Update the latest episode field for a specific show.
-     */
-    public static void updateLatestEpisode(Context context, String showId) {
-        Thread t = new UpdateLatestEpisodeThread(context, showId);
-        t.start();
-    }
-
-    public static class UpdateLatestEpisodeThread extends Thread {
-        private Context mContext;
-
-        private String mShowId;
-
-        public UpdateLatestEpisodeThread(Context context) {
-            mContext = context;
-            this.setName("UpdateLatestEpisode");
-        }
-
-        public UpdateLatestEpisodeThread(Context context, String showId) {
-            this(context);
-            mShowId = showId;
-        }
-
-        public void run() {
-            if (mShowId != null) {
-                // update single show
-                DBUtils.updateLatestEpisode(mContext, mShowId);
-            } else {
-                // update all shows
-                final Cursor shows = mContext.getContentResolver().query(Shows.CONTENT_URI,
-                        new String[] {
-                            Shows._ID
-                        }, null, null, null);
-                while (shows.moveToNext()) {
-                    String id = shows.getString(0);
-                    DBUtils.updateLatestEpisode(mContext, id);
-                }
-                shows.close();
-            }
-
-            // Adapter gets notified by ContentProvider
-        }
-    }
-
-    /**
-     * Get the trakt-java ServiceManger with user credentials and our API key
-     * set.
-     * 
-     * @param context
-     * @param refreshCredentials Set this flag to refresh the user credentials.
-     * @return
-     * @throws Exception When decrypting the password failed.
-     */
-    public static synchronized ServiceManager getServiceManagerWithAuth(Context context,
-            boolean refreshCredentials) throws Exception {
-        if (sServiceManagerWithAuthInstance == null) {
-            sServiceManagerWithAuthInstance = new ServiceManager();
-            sServiceManagerWithAuthInstance.setApiKey(context.getResources().getString(
-                    R.string.trakt_apikey));
-            // this made some problems, so sadly disabled for now
-            // manager.setUseSsl(true);
-
-            refreshCredentials = true;
-        }
-
-        if (refreshCredentials) {
-            final SharedPreferences prefs = PreferenceManager.getDefaultSharedPreferences(context
-                    .getApplicationContext());
-
-            final String username = prefs.getString(SeriesGuidePreferences.KEY_TRAKTUSER, "");
-            String password = prefs.getString(SeriesGuidePreferences.KEY_TRAKTPWD, "");
-            password = SimpleCrypto.decrypt(password, context);
-
-            sServiceManagerWithAuthInstance.setAuthentication(username, password);
-        }
-
-        return sServiceManagerWithAuthInstance;
-    }
-
-    /**
-     * Get a trakt-java ServiceManager with just our API key set. NO user auth
-     * data.
-     * 
-     * @param context
-     * @return
-     */
-    public static synchronized ServiceManager getServiceManager(Context context) {
-        if (sServiceManagerInstance == null) {
-            sServiceManagerInstance = new ServiceManager();
-            sServiceManagerInstance.setApiKey(context.getResources().getString(
-                    R.string.trakt_apikey));
-            // this made some problems, so sadly disabled for now
-            // manager.setUseSsl(true);
-        }
-
-        return sServiceManagerInstance;
-    }
-
-    public static String getTraktUsername(Context context) {
-        final SharedPreferences prefs = PreferenceManager.getDefaultSharedPreferences(context
-                .getApplicationContext());
-
-        return prefs.getString(SeriesGuidePreferences.KEY_TRAKTUSER, "");
-    }
-
-    public static boolean isTraktCredentialsValid(Context context) {
-        SharedPreferences prefs = PreferenceManager.getDefaultSharedPreferences(context
-                .getApplicationContext());
-        String username = prefs.getString(SeriesGuidePreferences.KEY_TRAKTUSER, "");
-        String password = prefs.getString(SeriesGuidePreferences.KEY_TRAKTPWD, "");
-
-        return (!username.equalsIgnoreCase("") && !password.equalsIgnoreCase(""));
-    }
-
-    public static String getVersion(Context context) {
-        String version;
-        try {
-            version = context.getPackageManager().getPackageInfo(context.getPackageName(),
-                    PackageManager.GET_META_DATA).versionName;
-        } catch (NameNotFoundException e) {
-            version = "UnknownVersion";
-        }
-        return version;
-    }
-
-    /**
-     * Put the TVDb season number in, get a full 'Season X' or 'Special
-     * Episodes' string out.
-     * 
-     * @param context
-     * @param seasonNumber
-     * @return
-     */
-    public static String getSeasonString(Context context, int seasonNumber) {
-        if (seasonNumber == 0) {
-            return context.getString(R.string.specialseason);
-        } else {
-            return context.getString(R.string.season) + " " + seasonNumber;
-        }
-    }
-
-    /**
-     * If {@code isBusy} is {@code true}, then the image is only loaded if it is
-     * in memory. In every other case a place-holder is shown.
-     * 
-     * @param poster
-     * @param path
-     * @param isBusy
-     * @param context
-     */
-    public static void setPosterBitmap(ImageView poster, String path, boolean isBusy,
-            Context context) {
-        Bitmap bitmap = null;
-        if (path.length() != 0) {
-            bitmap = ImageCache.getInstance(context).getThumb(path, isBusy);
-        }
-
-        if (bitmap != null) {
-            poster.setImageBitmap(bitmap);
-            poster.setTag(null);
-        } else {
-            // set placeholder
-            poster.setImageResource(R.drawable.show_generic);
-            // Non-null tag means the view still needs to load it's data
-            poster.setTag(path);
-        }
-    }
-
-    /**
-     * Run the notification service to display and (re)schedule upcoming episode
-     * alarms.
-     * 
-     * @param context
-     */
-    public static void runNotificationService(Context context) {
-        Intent i = new Intent(context, NotificationService.class);
-        context.startService(i);
-    }
-
-    public static String toSHA1(byte[] convertme) {
-        try {
-            MessageDigest md = MessageDigest.getInstance("SHA-1");
-            byte[] b = md.digest(convertme);
-
-            String result = "";
-            for (int i = 0; i < b.length; i++) {
-                result += Integer.toString((b[i] & 0xff) + 0x100, 16).substring(1);
-            }
-
-            return result;
-        } catch (NoSuchAlgorithmException e) {
-            Log.w(TAG, "Could not get SHA-1 message digest instance", e);
-        }
-        return null;
-    }
-
-    public enum SGChannel {
-        STABLE("com.battlelancer.seriesguide"), BETA("com.battlelancer.seriesguide.beta"), X(
-                "com.battlelancer.seriesguide.x");
-
-        String packageName;
-
-        private SGChannel(String packageName) {
-            this.packageName = packageName;
-        }
-    }
-
-    public static SGChannel getChannel(Context context) {
-        String thisPackageName = context.getApplicationContext().getPackageName();
-        if (thisPackageName.equals(SGChannel.BETA.packageName)) {
-            return SGChannel.BETA;
-        }
-        if (thisPackageName.equals(SGChannel.X.packageName)) {
-            return SGChannel.X;
-        }
-        return SGChannel.STABLE;
-    }
-
-    /**
-     * Used to make some features only available to supporters.
-     * 
-     * @param context
-     * @return
-     */
-    public static boolean isSupporterChannel(Context context) {
-        if (getChannel(context) != SGChannel.STABLE) {
-            return true;
-        } else {
-            return false;
-        }
-    }
-
-    public static void setValueOrPlaceholder(View view, final String value) {
-        TextView field = (TextView) view;
-        if (value == null || value.length() == 0) {
-            field.setText(R.string.unknown);
-        } else {
-            field.setText(value);
-        }
-    }
-
-    /**
-     * Sets the global app theme variable. Applied by all activities once they
-     * are created.
-     * 
-     * @param themeIndex
-     */
-    public static synchronized void updateTheme(String themeIndex) {
-        int theme = Integer.valueOf((String) themeIndex);
-        switch (theme) {
-            case 1:
-                SeriesGuidePreferences.THEME = R.style.ICSBaseTheme;
-                break;
-            default:
-                SeriesGuidePreferences.THEME = R.style.SeriesGuideTheme;
-                break;
-        }
-    }
-
     /**
      * Execute an {@link AsyncTask} on a thread pool.
      * 
@@ -1742,5 +887,4 @@
         }
     }
 
-}
->>>>>>> 553b10e6
+}