--- conflicted
+++ resolved
@@ -1,391 +1,388 @@
-
-package com.battlelancer.seriesguide;
-
-import com.battlelancer.seriesguide.beta.R;
-import com.battlelancer.seriesguide.getglueapi.GetGlue;
-import com.battlelancer.seriesguide.provider.SeriesGuideDatabase;
-import com.battlelancer.seriesguide.ui.TraktSyncActivity;
-import com.battlelancer.seriesguide.util.AnalyticsUtils;
-import com.battlelancer.seriesguide.util.ShareUtils;
-import com.battlelancer.seriesguide.util.SimpleCrypto;
-
-import android.app.AlertDialog;
-import android.app.Dialog;
-import android.content.DialogInterface;
-import android.content.DialogInterface.OnClickListener;
-import android.content.Intent;
-import android.content.SharedPreferences;
-import android.content.SharedPreferences.Editor;
-import android.content.pm.PackageManager;
-import android.content.pm.PackageManager.NameNotFoundException;
-import android.net.Uri;
-import android.os.Bundle;
-import android.preference.CheckBoxPreference;
-import android.preference.Preference;
-import android.preference.Preference.OnPreferenceClickListener;
-import android.preference.PreferenceActivity;
-import android.preference.PreferenceManager;
-import android.text.util.Linkify;
-import android.view.LayoutInflater;
-import android.view.View;
-import android.widget.EditText;
-import android.widget.ScrollView;
-import android.widget.TextView;
-import android.widget.Toast;
-
-public class SeriesGuidePreferences extends PreferenceActivity {
-
-    private static final String PAYPAL_DONATE_URL = "https://www.paypal.com/cgi-bin/webscr?cmd=_s-xclick&hosted_button_id=VVBLMQBSBU74L";
-
-    private static final String SUPPORT_MAIL = "seriesguide@battlelancer.com";
-
-    private static final String TRANSLATIONS_URL = "http://crowdin.net/project/seriesguide-translations/invite";
-
-    private static final String HELP_URL = "http://seriesguide.uwetrottmann.com/help";
-
-    public static final String PREF_TRAKTPWD = "com.battlelancer.seriesguide.traktpwd";
-
-    public static final String PREF_TRAKTUSER = "com.battlelancer.seriesguide.traktuser";
-
-    public static final String KEY_USE_MY_TIMEZONE = "com.battlelancer.seriesguide.usemytimezone";
-
-    public static final String KEY_ONLY_FUTURE_EPISODES = "onlyFutureEpisodes";
-
-    public static final String KEY_ONLY_SEASON_EPISODES = "onlySeasonEpisodes";
-
-    public static final String KEY_LASTUPDATETIME = "updatetime";
-
-    protected static final int ABOUT_DIALOG = 0;
-
-    private static final int TRAKT_DIALOG = 1;
-
-    public static final String KEY_NUMBERFORMAT = "numberformat";
-
-    public static final String NUMBERFORMAT_DEFAULT = "default";
-
-    public static final String NUMBERFORMAT_ENGLISH = "english";
-
-    public static final String NUMBERFORMAT_ENGLISHLOWER = "englishlower";
-    
-    public static final String KEY_OFFSET = "com.battlelancer.seriesguide.timeoffset";
-
-    private static final String TAG = "SeriesGuidePreferences";
-
-    public static final String KEY_DATABASEIMPORTED = "com.battlelancer.seriesguide.dbimported";
-
-    public static final String KEY_SHOWSSORTORDER = "showSorting";
-
-    public static final String KEY_SHOWFILTER = "com.battlelancer.seriesguide.showfilter";
-
-    public static final String KEY_SECURE = "com.battlelancer.seriesguide.secure";
-
-<<<<<<< HEAD
-=======
-    public static final String KEY_UPDATEATLEASTEVERY = "com.battlelancer.seriesguide.updateatleastevery";
-
->>>>>>> 36a89110
-    public void fireTrackerEvent(String label) {
-        AnalyticsUtils.getInstance(this).trackEvent(TAG, "Click", label, 0);
-    }
-
-    @Override
-    protected void onCreate(Bundle savedInstanceState) {
-        super.onCreate(savedInstanceState);
-
-        final SeriesGuidePreferences activity = this;
-        addPreferencesFromResource(R.layout.preferences);
-
-        String version;
-        try {
-            version = getPackageManager().getPackageInfo(getPackageName(),
-                    PackageManager.GET_META_DATA).versionName;
-        } catch (NameNotFoundException e) {
-            version = "UnknownVersion";
-        }
-        final String versionFinal = version;
-
-        Preference aboutPref = (Preference) findPreference("aboutPref");
-        aboutPref.setSummary("v" + versionFinal + " (dbver " + SeriesGuideDatabase.DATABASE_VERSION
-                + ")");
-        aboutPref.setOnPreferenceClickListener(new OnPreferenceClickListener() {
-
-            public boolean onPreferenceClick(Preference preference) {
-                fireTrackerEvent("About dialog");
-
-                showDialog(ABOUT_DIALOG);
-                return true;
-            }
-        });
-
-        // Help button
-        Preference helpPref = (Preference) findPreference("helpPref");
-        helpPref.setOnPreferenceClickListener(new OnPreferenceClickListener() {
-
-            public boolean onPreferenceClick(Preference preference) {
-                // track event
-                fireTrackerEvent("Help");
-
-                Intent myIntent = new Intent(Intent.ACTION_VIEW, Uri.parse(HELP_URL));
-                startActivity(myIntent);
-                return true;
-            }
-        });
-
-        Preference clearCachePref = (Preference) findPreference("clearCache");
-        clearCachePref.setOnPreferenceClickListener(new OnPreferenceClickListener() {
-
-            public boolean onPreferenceClick(Preference preference) {
-                // track event
-                fireTrackerEvent("Clear Image Cache");
-
-                ((SeriesGuideApplication) getApplication()).getImageCache().clear();
-                ((SeriesGuideApplication) getApplication()).getImageCache().clearExternal();
-                Toast.makeText(getApplicationContext(), getString(R.string.done),
-                        Toast.LENGTH_SHORT).show();
-                return true;
-            }
-        });
-
-        Preference backupPref = (Preference) findPreference("backup");
-        backupPref.setOnPreferenceClickListener(new OnPreferenceClickListener() {
-
-            public boolean onPreferenceClick(Preference preference) {
-                startActivity(new Intent(activity, BackupDelete.class));
-                return true;
-            }
-        });
-
-        Preference futureepisodes = (Preference) findPreference(KEY_ONLY_FUTURE_EPISODES);
-        futureepisodes.setOnPreferenceClickListener(new OnPreferenceClickListener() {
-
-            public boolean onPreferenceClick(Preference preference) {
-                if (((CheckBoxPreference) preference).isChecked()) {
-                    // track event
-                    AnalyticsUtils.getInstance(activity).trackEvent("Settings",
-                            "OnlyFutureEpisodes", "Enable", 0);
-                } else {
-                    // track event
-                    AnalyticsUtils.getInstance(activity).trackEvent("Settings",
-                            "OnlyFutureEpisodes", "Disable", 0);
-                }
-                return false;
-            }
-        });
-
-        Preference seasonEpisodes = (Preference) findPreference(KEY_ONLY_SEASON_EPISODES);
-        seasonEpisodes.setOnPreferenceClickListener(new OnPreferenceClickListener() {
-
-            public boolean onPreferenceClick(Preference preference) {
-                if (((CheckBoxPreference) preference).isChecked()) {
-                    // track event
-                    AnalyticsUtils.getInstance(activity).trackEvent("Settings",
-                            "OnlySeasonEpisodes", "Enable", 0);
-                } else {
-                    // track event
-                    AnalyticsUtils.getInstance(activity).trackEvent("Settings",
-                            "OnlySeasonEpisodes", "Disable", 0);
-                }
-                return false;
-            }
-        });
-
-        // Disconnect GetGlue
-        final SharedPreferences prefs = PreferenceManager
-                .getDefaultSharedPreferences(getApplicationContext());
-
-        Preference getgluePref = (Preference) findPreference("clearGetGlueCredentials");
-        getgluePref.setOnPreferenceClickListener(new OnPreferenceClickListener() {
-
-            public boolean onPreferenceClick(Preference preference) {
-                // track event
-                fireTrackerEvent("Disonnect GetGlue");
-
-                GetGlue.clearCredentials(prefs);
-                preference.setEnabled(false);
-                return true;
-            }
-        });
-        getgluePref.setEnabled(GetGlue.isAuthenticated(prefs));
-
-        Preference helpTranslate = (Preference) findPreference("com.battlelancer.seriesguide.helpTranslate");
-        helpTranslate.setOnPreferenceClickListener(new OnPreferenceClickListener() {
-
-            public boolean onPreferenceClick(Preference preference) {
-                // track event
-                fireTrackerEvent("Help translate");
-
-                Intent myIntent = new Intent(Intent.ACTION_VIEW, Uri.parse(TRANSLATIONS_URL));
-                startActivity(myIntent);
-                return true;
-            }
-        });
-
-        CheckBoxPreference useMyTimezone = (CheckBoxPreference) findPreference("com.battlelancer.seriesguide.usemytimezone");
-        useMyTimezone.setOnPreferenceClickListener(new OnPreferenceClickListener() {
-
-            public boolean onPreferenceClick(Preference preference) {
-                if (((CheckBoxPreference) preference).isChecked()) {
-                    // track event
-                    AnalyticsUtils.getInstance(activity).trackEvent("Settings", "Use my time zone",
-                            "Enable", 0);
-                } else {
-                    // track event
-                    AnalyticsUtils.getInstance(activity).trackEvent("Settings", "Use my time zone",
-                            "Disable", 0);
-                }
-                return false;
-            }
-        });
-
-        Preference traktCred = findPreference("com.battlelancer.seriesguide.traktcredentials");
-        traktCred.setEnabled(ShareUtils.isTraktCredentialsValid(this));
-        traktCred.setOnPreferenceClickListener(new OnPreferenceClickListener() {
-
-            public boolean onPreferenceClick(Preference preference) {
-                // as we can not access the fragment manager, just allow
-                // deletion of credentials (create new class that extends on
-                // FragmentActivity, then this extending it)
-                prefs.edit().putString(SeriesGuidePreferences.PREF_TRAKTUSER, "")
-                        .putString(SeriesGuidePreferences.PREF_TRAKTPWD, "").commit();
-                preference.setEnabled(false);
-                return true;
-            }
-        });
-
-        Preference feedback = (Preference) findPreference("com.battlelancer.seriesguide.feedback");
-        feedback.setOnPreferenceClickListener(new OnPreferenceClickListener() {
-
-            public boolean onPreferenceClick(Preference preference) {
-                final Intent intent = new Intent(android.content.Intent.ACTION_SEND);
-
-                intent.setType("plain/text");
-
-                intent.putExtra(android.content.Intent.EXTRA_EMAIL, new String[] {
-                    SUPPORT_MAIL
-                });
-
-                intent.putExtra(android.content.Intent.EXTRA_SUBJECT, "SeriesGuide " + versionFinal
-                        + " Feedback");
-
-                intent.putExtra(android.content.Intent.EXTRA_TEXT, "");
-
-                startActivity(Intent.createChooser(intent, "Send mail..."));
-                return true;
-            }
-        });
-
-        findPreference("com.battlelancer.seriesguide.donate").setOnPreferenceClickListener(
-                new OnPreferenceClickListener() {
-
-                    public boolean onPreferenceClick(Preference preference) {
-                        // track event
-                        fireTrackerEvent("Donate");
-
-                        Intent myIntent = new Intent(Intent.ACTION_VIEW, Uri
-                                .parse(PAYPAL_DONATE_URL));
-                        startActivity(myIntent);
-                        return true;
-                    }
-                });
-
-        findPreference("com.battlelancer.seriesguide.traktsync").setOnPreferenceClickListener(
-                new OnPreferenceClickListener() {
-
-                    public boolean onPreferenceClick(Preference preference) {
-                        startActivity(new Intent(SeriesGuidePreferences.this,
-                                TraktSyncActivity.class));
-                        return true;
-                    }
-                });
-    }
-
-    @Override
-    protected void onStart() {
-        super.onStart();
-        AnalyticsUtils.getInstance(this).trackPageView("/Settings");
-    }
-
-    @Override
-    protected Dialog onCreateDialog(int id) {
-        switch (id) {
-            case ABOUT_DIALOG: {
-                final TextView message = new TextView(this);
-                message.setAutoLinkMask(Linkify.ALL);
-                message.setText(getString(R.string.about_message));
-                message.setPadding(10, 5, 10, 5);
-                message.setTextSize(16);
-                final ScrollView aboutScroll = new ScrollView(this);
-                aboutScroll.addView(message);
-                return new AlertDialog.Builder(this).setTitle(getString(R.string.about))
-                        .setCancelable(true).setIcon(R.drawable.icon)
-                        .setPositiveButton(getString(android.R.string.ok), null)
-                        .setView(aboutScroll).create();
-            }
-            case TRAKT_DIALOG: {
-                AlertDialog.Builder builder;
-
-                LayoutInflater inflater = (LayoutInflater) getSystemService(LAYOUT_INFLATER_SERVICE);
-                final View layout = inflater.inflate(R.layout.trakt_credentials_dialog, null);
-
-                builder = new AlertDialog.Builder(this);
-                builder.setView(layout);
-                builder.setTitle(R.string.pref_trakt);
-
-                SharedPreferences prefs = PreferenceManager
-                        .getDefaultSharedPreferences(getApplicationContext());
-                String username = prefs.getString(PREF_TRAKTUSER, "");
-                String password = prefs.getString(PREF_TRAKTPWD, "");
-
-                try {
-                    password = SimpleCrypto.decrypt(password, this);
-                } catch (Exception e) {
-                    // could not decrypt password
-                    password = "";
-                }
-
-                ((EditText) layout.findViewById(R.id.username)).setText(username);
-                ((EditText) layout.findViewById(R.id.password)).setText(password);
-
-                builder.setPositiveButton(R.string.save, new OnClickListener() {
-
-                    public void onClick(DialogInterface dialog, int which) {
-                        SharedPreferences prefs = PreferenceManager
-                                .getDefaultSharedPreferences(getApplicationContext());
-                        String username = ((EditText) layout.findViewById(R.id.username)).getText()
-                                .toString();
-                        String password = ((EditText) layout.findViewById(R.id.password)).getText()
-                                .toString();
-
-                        try {
-                            password = SimpleCrypto.encrypt(password, SeriesGuidePreferences.this);
-                        } catch (Exception e) {
-                            // could not encrypt password
-                            password = "";
-                        }
-
-                        Editor editor = prefs.edit();
-                        editor.putString(PREF_TRAKTUSER, username);
-                        editor.putString(PREF_TRAKTPWD, password);
-                        editor.commit();
-
-                        // force reloading so unsaved changes get purged
-                        removeDialog(TRAKT_DIALOG);
-                    }
-                });
-
-                builder.setNegativeButton(R.string.dontsave, new OnClickListener() {
-
-                    public void onClick(DialogInterface dialog, int which) {
-                        // force reloading so unsaved changes get purged
-                        removeDialog(TRAKT_DIALOG);
-                    }
-                });
-
-                return builder.create();
-            }
-
-        }
-        return null;
-    }
-
-}
+
+package com.battlelancer.seriesguide;
+
+import com.battlelancer.seriesguide.beta.R;
+import com.battlelancer.seriesguide.getglueapi.GetGlue;
+import com.battlelancer.seriesguide.provider.SeriesGuideDatabase;
+import com.battlelancer.seriesguide.ui.TraktSyncActivity;
+import com.battlelancer.seriesguide.util.AnalyticsUtils;
+import com.battlelancer.seriesguide.util.ShareUtils;
+import com.battlelancer.seriesguide.util.SimpleCrypto;
+
+import android.app.AlertDialog;
+import android.app.Dialog;
+import android.content.DialogInterface;
+import android.content.DialogInterface.OnClickListener;
+import android.content.Intent;
+import android.content.SharedPreferences;
+import android.content.SharedPreferences.Editor;
+import android.content.pm.PackageManager;
+import android.content.pm.PackageManager.NameNotFoundException;
+import android.net.Uri;
+import android.os.Bundle;
+import android.preference.CheckBoxPreference;
+import android.preference.Preference;
+import android.preference.Preference.OnPreferenceClickListener;
+import android.preference.PreferenceActivity;
+import android.preference.PreferenceManager;
+import android.text.util.Linkify;
+import android.view.LayoutInflater;
+import android.view.View;
+import android.widget.EditText;
+import android.widget.ScrollView;
+import android.widget.TextView;
+import android.widget.Toast;
+
+public class SeriesGuidePreferences extends PreferenceActivity {
+
+    private static final String PAYPAL_DONATE_URL = "https://www.paypal.com/cgi-bin/webscr?cmd=_s-xclick&hosted_button_id=VVBLMQBSBU74L";
+
+    private static final String SUPPORT_MAIL = "seriesguide@battlelancer.com";
+
+    private static final String TRANSLATIONS_URL = "http://crowdin.net/project/seriesguide-translations/invite";
+
+    private static final String HELP_URL = "http://seriesguide.uwetrottmann.com/help";
+
+    public static final String PREF_TRAKTPWD = "com.battlelancer.seriesguide.traktpwd";
+
+    public static final String PREF_TRAKTUSER = "com.battlelancer.seriesguide.traktuser";
+
+    public static final String KEY_USE_MY_TIMEZONE = "com.battlelancer.seriesguide.usemytimezone";
+
+    public static final String KEY_ONLY_FUTURE_EPISODES = "onlyFutureEpisodes";
+
+    public static final String KEY_ONLY_SEASON_EPISODES = "onlySeasonEpisodes";
+
+    public static final String KEY_LASTUPDATETIME = "updatetime";
+
+    protected static final int ABOUT_DIALOG = 0;
+
+    private static final int TRAKT_DIALOG = 1;
+
+    public static final String KEY_NUMBERFORMAT = "numberformat";
+
+    public static final String NUMBERFORMAT_DEFAULT = "default";
+
+    public static final String NUMBERFORMAT_ENGLISH = "english";
+
+    public static final String NUMBERFORMAT_ENGLISHLOWER = "englishlower";
+    
+    public static final String KEY_OFFSET = "com.battlelancer.seriesguide.timeoffset";
+
+    private static final String TAG = "SeriesGuidePreferences";
+
+    public static final String KEY_DATABASEIMPORTED = "com.battlelancer.seriesguide.dbimported";
+
+    public static final String KEY_SHOWSSORTORDER = "showSorting";
+
+    public static final String KEY_SHOWFILTER = "com.battlelancer.seriesguide.showfilter";
+
+    public static final String KEY_SECURE = "com.battlelancer.seriesguide.secure";
+
+    public static final String KEY_UPDATEATLEASTEVERY = "com.battlelancer.seriesguide.updateatleastevery";
+
+    public void fireTrackerEvent(String label) {
+        AnalyticsUtils.getInstance(this).trackEvent(TAG, "Click", label, 0);
+    }
+
+    @Override
+    protected void onCreate(Bundle savedInstanceState) {
+        super.onCreate(savedInstanceState);
+
+        final SeriesGuidePreferences activity = this;
+        addPreferencesFromResource(R.layout.preferences);
+
+        String version;
+        try {
+            version = getPackageManager().getPackageInfo(getPackageName(),
+                    PackageManager.GET_META_DATA).versionName;
+        } catch (NameNotFoundException e) {
+            version = "UnknownVersion";
+        }
+        final String versionFinal = version;
+
+        Preference aboutPref = (Preference) findPreference("aboutPref");
+        aboutPref.setSummary("v" + versionFinal + " (dbver " + SeriesGuideDatabase.DATABASE_VERSION
+                + ")");
+        aboutPref.setOnPreferenceClickListener(new OnPreferenceClickListener() {
+
+            public boolean onPreferenceClick(Preference preference) {
+                fireTrackerEvent("About dialog");
+
+                showDialog(ABOUT_DIALOG);
+                return true;
+            }
+        });
+
+        // Help button
+        Preference helpPref = (Preference) findPreference("helpPref");
+        helpPref.setOnPreferenceClickListener(new OnPreferenceClickListener() {
+
+            public boolean onPreferenceClick(Preference preference) {
+                // track event
+                fireTrackerEvent("Help");
+
+                Intent myIntent = new Intent(Intent.ACTION_VIEW, Uri.parse(HELP_URL));
+                startActivity(myIntent);
+                return true;
+            }
+        });
+
+        Preference clearCachePref = (Preference) findPreference("clearCache");
+        clearCachePref.setOnPreferenceClickListener(new OnPreferenceClickListener() {
+
+            public boolean onPreferenceClick(Preference preference) {
+                // track event
+                fireTrackerEvent("Clear Image Cache");
+
+                ((SeriesGuideApplication) getApplication()).getImageCache().clear();
+                ((SeriesGuideApplication) getApplication()).getImageCache().clearExternal();
+                Toast.makeText(getApplicationContext(), getString(R.string.done),
+                        Toast.LENGTH_SHORT).show();
+                return true;
+            }
+        });
+
+        Preference backupPref = (Preference) findPreference("backup");
+        backupPref.setOnPreferenceClickListener(new OnPreferenceClickListener() {
+
+            public boolean onPreferenceClick(Preference preference) {
+                startActivity(new Intent(activity, BackupDelete.class));
+                return true;
+            }
+        });
+
+        Preference futureepisodes = (Preference) findPreference(KEY_ONLY_FUTURE_EPISODES);
+        futureepisodes.setOnPreferenceClickListener(new OnPreferenceClickListener() {
+
+            public boolean onPreferenceClick(Preference preference) {
+                if (((CheckBoxPreference) preference).isChecked()) {
+                    // track event
+                    AnalyticsUtils.getInstance(activity).trackEvent("Settings",
+                            "OnlyFutureEpisodes", "Enable", 0);
+                } else {
+                    // track event
+                    AnalyticsUtils.getInstance(activity).trackEvent("Settings",
+                            "OnlyFutureEpisodes", "Disable", 0);
+                }
+                return false;
+            }
+        });
+
+        Preference seasonEpisodes = (Preference) findPreference(KEY_ONLY_SEASON_EPISODES);
+        seasonEpisodes.setOnPreferenceClickListener(new OnPreferenceClickListener() {
+
+            public boolean onPreferenceClick(Preference preference) {
+                if (((CheckBoxPreference) preference).isChecked()) {
+                    // track event
+                    AnalyticsUtils.getInstance(activity).trackEvent("Settings",
+                            "OnlySeasonEpisodes", "Enable", 0);
+                } else {
+                    // track event
+                    AnalyticsUtils.getInstance(activity).trackEvent("Settings",
+                            "OnlySeasonEpisodes", "Disable", 0);
+                }
+                return false;
+            }
+        });
+
+        // Disconnect GetGlue
+        final SharedPreferences prefs = PreferenceManager
+                .getDefaultSharedPreferences(getApplicationContext());
+
+        Preference getgluePref = (Preference) findPreference("clearGetGlueCredentials");
+        getgluePref.setOnPreferenceClickListener(new OnPreferenceClickListener() {
+
+            public boolean onPreferenceClick(Preference preference) {
+                // track event
+                fireTrackerEvent("Disonnect GetGlue");
+
+                GetGlue.clearCredentials(prefs);
+                preference.setEnabled(false);
+                return true;
+            }
+        });
+        getgluePref.setEnabled(GetGlue.isAuthenticated(prefs));
+
+        Preference helpTranslate = (Preference) findPreference("com.battlelancer.seriesguide.helpTranslate");
+        helpTranslate.setOnPreferenceClickListener(new OnPreferenceClickListener() {
+
+            public boolean onPreferenceClick(Preference preference) {
+                // track event
+                fireTrackerEvent("Help translate");
+
+                Intent myIntent = new Intent(Intent.ACTION_VIEW, Uri.parse(TRANSLATIONS_URL));
+                startActivity(myIntent);
+                return true;
+            }
+        });
+
+        CheckBoxPreference useMyTimezone = (CheckBoxPreference) findPreference("com.battlelancer.seriesguide.usemytimezone");
+        useMyTimezone.setOnPreferenceClickListener(new OnPreferenceClickListener() {
+
+            public boolean onPreferenceClick(Preference preference) {
+                if (((CheckBoxPreference) preference).isChecked()) {
+                    // track event
+                    AnalyticsUtils.getInstance(activity).trackEvent("Settings", "Use my time zone",
+                            "Enable", 0);
+                } else {
+                    // track event
+                    AnalyticsUtils.getInstance(activity).trackEvent("Settings", "Use my time zone",
+                            "Disable", 0);
+                }
+                return false;
+            }
+        });
+
+        Preference traktCred = findPreference("com.battlelancer.seriesguide.traktcredentials");
+        traktCred.setEnabled(ShareUtils.isTraktCredentialsValid(this));
+        traktCred.setOnPreferenceClickListener(new OnPreferenceClickListener() {
+
+            public boolean onPreferenceClick(Preference preference) {
+                // as we can not access the fragment manager, just allow
+                // deletion of credentials (create new class that extends on
+                // FragmentActivity, then this extending it)
+                prefs.edit().putString(SeriesGuidePreferences.PREF_TRAKTUSER, "")
+                        .putString(SeriesGuidePreferences.PREF_TRAKTPWD, "").commit();
+                preference.setEnabled(false);
+                return true;
+            }
+        });
+
+        Preference feedback = (Preference) findPreference("com.battlelancer.seriesguide.feedback");
+        feedback.setOnPreferenceClickListener(new OnPreferenceClickListener() {
+
+            public boolean onPreferenceClick(Preference preference) {
+                final Intent intent = new Intent(android.content.Intent.ACTION_SEND);
+
+                intent.setType("plain/text");
+
+                intent.putExtra(android.content.Intent.EXTRA_EMAIL, new String[] {
+                    SUPPORT_MAIL
+                });
+
+                intent.putExtra(android.content.Intent.EXTRA_SUBJECT, "SeriesGuide " + versionFinal
+                        + " Feedback");
+
+                intent.putExtra(android.content.Intent.EXTRA_TEXT, "");
+
+                startActivity(Intent.createChooser(intent, "Send mail..."));
+                return true;
+            }
+        });
+
+        findPreference("com.battlelancer.seriesguide.donate").setOnPreferenceClickListener(
+                new OnPreferenceClickListener() {
+
+                    public boolean onPreferenceClick(Preference preference) {
+                        // track event
+                        fireTrackerEvent("Donate");
+
+                        Intent myIntent = new Intent(Intent.ACTION_VIEW, Uri
+                                .parse(PAYPAL_DONATE_URL));
+                        startActivity(myIntent);
+                        return true;
+                    }
+                });
+
+        findPreference("com.battlelancer.seriesguide.traktsync").setOnPreferenceClickListener(
+                new OnPreferenceClickListener() {
+
+                    public boolean onPreferenceClick(Preference preference) {
+                        startActivity(new Intent(SeriesGuidePreferences.this,
+                                TraktSyncActivity.class));
+                        return true;
+                    }
+                });
+    }
+
+    @Override
+    protected void onStart() {
+        super.onStart();
+        AnalyticsUtils.getInstance(this).trackPageView("/Settings");
+    }
+
+    @Override
+    protected Dialog onCreateDialog(int id) {
+        switch (id) {
+            case ABOUT_DIALOG: {
+                final TextView message = new TextView(this);
+                message.setAutoLinkMask(Linkify.ALL);
+                message.setText(getString(R.string.about_message));
+                message.setPadding(10, 5, 10, 5);
+                message.setTextSize(16);
+                final ScrollView aboutScroll = new ScrollView(this);
+                aboutScroll.addView(message);
+                return new AlertDialog.Builder(this).setTitle(getString(R.string.about))
+                        .setCancelable(true).setIcon(R.drawable.icon)
+                        .setPositiveButton(getString(android.R.string.ok), null)
+                        .setView(aboutScroll).create();
+            }
+            case TRAKT_DIALOG: {
+                AlertDialog.Builder builder;
+
+                LayoutInflater inflater = (LayoutInflater) getSystemService(LAYOUT_INFLATER_SERVICE);
+                final View layout = inflater.inflate(R.layout.trakt_credentials_dialog, null);
+
+                builder = new AlertDialog.Builder(this);
+                builder.setView(layout);
+                builder.setTitle(R.string.pref_trakt);
+
+                SharedPreferences prefs = PreferenceManager
+                        .getDefaultSharedPreferences(getApplicationContext());
+                String username = prefs.getString(PREF_TRAKTUSER, "");
+                String password = prefs.getString(PREF_TRAKTPWD, "");
+
+                try {
+                    password = SimpleCrypto.decrypt(password, this);
+                } catch (Exception e) {
+                    // could not decrypt password
+                    password = "";
+                }
+
+                ((EditText) layout.findViewById(R.id.username)).setText(username);
+                ((EditText) layout.findViewById(R.id.password)).setText(password);
+
+                builder.setPositiveButton(R.string.save, new OnClickListener() {
+
+                    public void onClick(DialogInterface dialog, int which) {
+                        SharedPreferences prefs = PreferenceManager
+                                .getDefaultSharedPreferences(getApplicationContext());
+                        String username = ((EditText) layout.findViewById(R.id.username)).getText()
+                                .toString();
+                        String password = ((EditText) layout.findViewById(R.id.password)).getText()
+                                .toString();
+
+                        try {
+                            password = SimpleCrypto.encrypt(password, SeriesGuidePreferences.this);
+                        } catch (Exception e) {
+                            // could not encrypt password
+                            password = "";
+                        }
+
+                        Editor editor = prefs.edit();
+                        editor.putString(PREF_TRAKTUSER, username);
+                        editor.putString(PREF_TRAKTPWD, password);
+                        editor.commit();
+
+                        // force reloading so unsaved changes get purged
+                        removeDialog(TRAKT_DIALOG);
+                    }
+                });
+
+                builder.setNegativeButton(R.string.dontsave, new OnClickListener() {
+
+                    public void onClick(DialogInterface dialog, int which) {
+                        // force reloading so unsaved changes get purged
+                        removeDialog(TRAKT_DIALOG);
+                    }
+                });
+
+                return builder.create();
+            }
+
+        }
+        return null;
+    }
+
+}