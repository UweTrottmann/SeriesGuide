--- conflicted
+++ resolved
@@ -21,11 +21,8 @@
 import android.util.AttributeSet;
 import android.widget.ImageView;
 
-<<<<<<< HEAD
-=======
 import com.uwetrottmann.seriesguide.R;
 
->>>>>>> 992411ae
 public class WatchedBox extends ImageView {
 
     private boolean checked;
