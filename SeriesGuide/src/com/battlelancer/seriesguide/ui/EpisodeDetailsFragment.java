--- conflicted
+++ resolved
@@ -201,11 +201,7 @@
             Bundle shareData = new Bundle();
             String episodestring = ShareUtils.onCreateShareString(getActivity(), episode);
             String sharestring = getString(R.string.share_checkout);
-<<<<<<< HEAD
-            sharestring += " \"" + episode.getString(EpisodeDetailsQuery.SHOW_TITLE);
-=======
             sharestring += " \"" + episode.getString(DetailsQuery.SHOW_TITLE);
->>>>>>> fb302ac3
             sharestring += " - " + episodestring + "\"";
             shareData.putString(ShareItems.EPISODESTRING, episodestring);
             shareData.putString(ShareItems.SHARESTRING, sharestring);
