/*
 * Copyright 2011 Uwe Trottmann
 *
 * Licensed under the Apache License, Version 2.0 (the "License");
 * you may not use this file except in compliance with the License.
 * You may obtain a copy of the License at
 *
 *      http://www.apache.org/licenses/LICENSE-2.0
 *
 * Unless required by applicable law or agreed to in writing, software
 * distributed under the License is distributed on an "AS IS" BASIS,
 * WITHOUT WARRANTIES OR CONDITIONS OF ANY KIND, either express or implied.
 * See the License for the specific language governing permissions and
 * limitations under the License.
 */

package com.battlelancer.seriesguide.ui;

import com.battlelancer.seriesguide.beta.R;
import com.battlelancer.seriesguide.Constants;
<<<<<<< HEAD
=======
import com.battlelancer.seriesguide.R;
import com.battlelancer.seriesguide.items.Series;
>>>>>>> c0fc1f27
import com.battlelancer.seriesguide.provider.SeriesContract.Episodes;
import com.battlelancer.seriesguide.provider.SeriesContract.Seasons;
import com.battlelancer.seriesguide.provider.SeriesContract.Shows;
import com.battlelancer.seriesguide.util.AnalyticsUtils;
import com.battlelancer.seriesguide.util.DBUtils;
import com.battlelancer.seriesguide.util.FetchArtTask;
import com.battlelancer.seriesguide.util.ShareUtils;
import com.battlelancer.seriesguide.util.ShareUtils.ShareItems;
import com.battlelancer.seriesguide.util.ShareUtils.ShareMethod;
import com.battlelancer.seriesguide.util.Utils;
import com.battlelancer.thetvdbapi.ImageCache;

import android.app.Activity;
import android.content.Intent;
import android.content.SharedPreferences;
import android.database.Cursor;
import android.graphics.Bitmap;
import android.graphics.Color;
import android.graphics.drawable.BitmapDrawable;
import android.net.Uri;
import android.os.AsyncTask;
import android.os.Build;
import android.os.Bundle;
import android.preference.PreferenceManager;
import android.provider.BaseColumns;
import android.support.v4.app.Fragment;
import android.support.v4.app.FragmentTransaction;
import android.support.v4.view.Menu;
import android.support.v4.view.MenuItem;
import android.view.LayoutInflater;
import android.view.MenuInflater;
import android.view.View;
import android.view.View.OnClickListener;
import android.view.ViewGroup;
import android.widget.FrameLayout;
import android.widget.ImageView;
import android.widget.LinearLayout;
import android.widget.RatingBar;
import android.widget.TextView;
import android.widget.Toast;

public class OverviewFragment extends Fragment {

    private boolean mDualPane;

    private Series show;

    private ImageCache imageCache;

    protected long episodeid;

    private FetchArtTask artTask;

    final private Bundle mShareData = new Bundle();

    private long mAirtime;

    public void fireTrackerEvent(String label) {
        AnalyticsUtils.getInstance(getActivity()).trackEvent("Overview", "Click", label, 0);
    }

    @Override
    public View onCreateView(LayoutInflater inflater, ViewGroup container, Bundle savedInstanceState) {
        if (container == null) {
            return null;
        }
        View v = inflater.inflate(R.layout.overview_fragment, container, false);
        initializeViews(v);
        return v;
    }

    @Override
    public void onCreate(Bundle savedInstanceState) {
        super.onCreate(savedInstanceState);
        AnalyticsUtils.getInstance(getActivity()).trackPageView("/Overview");
    }

    @Override
    public void onActivityCreated(Bundle savedInstanceState) {
        super.onActivityCreated(savedInstanceState);

        if (getShowId() == null || getShowId().length() == 0) {
            getActivity().finish();
        }

        imageCache = ImageCache.getInstance(getActivity());

        fillShowData();

        setHasOptionsMenu(true);

        // Check to see if we have a frame in which to embed the details
        // fragment directly in the containing UI.
        View seasonsFragment = getActivity().findViewById(R.id.fragment_seasons);
        mDualPane = seasonsFragment != null && seasonsFragment.getVisibility() == View.VISIBLE;

        if (mDualPane) {
            showSeasons();
        }
    }

    @Override
    public void onResume() {
        super.onResume();
        onLoadEpisode();
    }

    @Override
    public void onCreateOptionsMenu(Menu menu, MenuInflater inflater) {
        super.onCreateOptionsMenu(menu, inflater);
        inflater.inflate(R.menu.overview_menu, menu);

        // use an appropriate quick share button
        SharedPreferences prefs = PreferenceManager.getDefaultSharedPreferences(getActivity());
        int lastShareAction = prefs.getInt(SeriesGuidePreferences.KEY_LAST_USED_SHARE_METHOD, -1);

        MenuItem shareAction = menu.findItem(R.id.menu_quickshare);
        if (lastShareAction != -1) {
            ShareMethod shareMethod = ShareMethod.values()[lastShareAction];
            shareAction.setTitle(shareMethod.titleRes);
            shareAction.setIcon(shareMethod.drawableRes);
        } else {
            shareAction.setEnabled(false);
            shareAction.setVisible(false);
        }
    }

    @Override
    public boolean onOptionsItemSelected(MenuItem item) {
        switch (item.getItemId()) {
            case R.id.menu_togglemark:
                fireTrackerEvent("Toggle watched");

                onMarkWatched();
                break;
            case R.id.menu_quickshare: {
                final SharedPreferences prefs = PreferenceManager
                        .getDefaultSharedPreferences(getActivity());
                int shareMethodIndex = prefs.getInt(
                        SeriesGuidePreferences.KEY_LAST_USED_SHARE_METHOD, -1);
                ShareMethod shareMethod = ShareMethod.values()[shareMethodIndex];

                fireTrackerEvent("Quick share (" + shareMethod.name() + ")");

                onShareEpisode(shareMethod, false);
                break;
            }
            case R.id.menu_checkin_getglue: {
                fireTrackerEvent("Check In (GetGlue)");
                onShareEpisode(ShareMethod.CHECKIN_GETGLUE, true);
                break;
            }
            case R.id.menu_checkin_trakt: {
                fireTrackerEvent("Check In (trakt)");
                onShareEpisode(ShareMethod.CHECKIN_TRAKT, true);
                break;
            }
            case R.id.menu_markseen_trakt: {
                fireTrackerEvent("Mark seen (trakt)");
                onShareEpisode(ShareMethod.MARKSEEN_TRAKT, true);
                break;
            }
            case R.id.menu_rate_trakt: {
                fireTrackerEvent("Rate (trakt)");
                onShareEpisode(ShareMethod.RATE_TRAKT, true);
                break;
            }
            case R.id.menu_share_others: {
                fireTrackerEvent("Share (apps)");
                onShareEpisode(ShareMethod.OTHER_SERVICES, true);
                break;
            }
            case R.id.menu_addevent:
                fireTrackerEvent("Add episode to calendar");

                ShareUtils
                        .onAddCalendarEvent(getActivity(), show.getSeriesName(),
                                mShareData.getString(ShareItems.EPISODESTRING), mAirtime,
                                show.getRuntime());
                break;
            default:
                break;
        }
        return super.onOptionsItemSelected(item);
    }

    private void onShareEpisode(ShareMethod shareMethod, boolean isInvalidateOptionsMenu) {
        ShareUtils.onShareEpisode(getSupportActivity(), mShareData, shareMethod);

        if (isInvalidateOptionsMenu) {
            // invalidate the options menu so a potentially new
            // quick share action is displayed
            getActivity().invalidateOptionsMenu();
        }
    }

    private void initializeViews(View fragmentView) {
        fragmentView.findViewById(R.id.showinfo).setOnClickListener(new OnClickListener() {

            public void onClick(View v) {
                onShowShowInfo();
            }
        });
        View v = fragmentView.findViewById(R.id.gotoseasons);
        if (v != null) {
            v.setOnClickListener(new OnClickListener() {

                public void onClick(View v) {
                    showSeasons();
                }
            });
        }
    }

    private void showSeasons() {
        if (mDualPane) {
            // Check if fragment is shown, create new if needed.
            SeasonsFragment seasons = (SeasonsFragment) getFragmentManager().findFragmentById(
                    R.id.fragment_seasons);
            if (seasons == null) {
                // Make new fragment to show this selection.
                seasons = SeasonsFragment.newInstance(getShowId());

                // Execute a transaction, replacing any existing
                // fragment with this one inside the frame.
                FragmentTransaction ft = getFragmentManager().beginTransaction();
                ft.replace(R.id.fragment_seasons, seasons);
                ft.setTransition(FragmentTransaction.TRANSIT_FRAGMENT_FADE);
                ft.commit();
            }

        } else {
            // Otherwise we need to launch a new activity to display
            // the dialog fragment with selected text.
            Intent intent = new Intent();
            intent.setClass(getActivity(), SeasonsActivity.class);
            intent.putExtra(BaseColumns._ID, getShowId());
            startActivity(intent);
        }

    }

    private String getShowId() {
        return getArguments().getString(Shows._ID);
    }

    private void fillShowData() {
        show = DBUtils.getShow(getActivity(), getShowId());

        if (show == null) {
            return;
        }

        // Save info for sharing
        mShareData.putString(ShareItems.IMDBID, show.getImdbId());
        mShareData.putInt(ShareItems.TVDBID, Integer.valueOf(show.getId()));

        // Show name
        TextView showname = (TextView) getActivity().findViewById(R.id.seriesname);
        showname.setText(show.getSeriesName());

        // Running state
        TextView status = (TextView) getActivity().findViewById(R.id.showStatus);
        if (show.getStatus() == 1) {
            status.setTextColor(Color.GREEN);
            status.setText(getString(R.string.show_isalive));
        } else if (show.getStatus() == 0) {
            status.setTextColor(Color.GRAY);
            status.setText(getString(R.string.show_isnotalive));
        }

        // Poster
        if (Build.VERSION.SDK_INT > Build.VERSION_CODES.ECLAIR_MR1) {
            // using alpha seems not to work on eclair, so only set a
            // background on froyo+ then
            final ImageView background = (ImageView) getActivity().findViewById(R.id.background);
            Bitmap bg = imageCache.get(show.getPoster());
            if (bg != null) {
                BitmapDrawable drawable = new BitmapDrawable(getResources(), bg);
                drawable.setAlpha(50);
                background.setImageDrawable(drawable);
            }
        }

        // Airtime and Network
        String timeAndNetwork = "";
        if (show.getAirsDayOfWeek().length() != 0 && show.getAirsTime() != -1) {
            String[] values = Utils.parseMillisecondsToTime(show.getAirsTime(),
                    show.getAirsDayOfWeek(), getActivity());
            timeAndNetwork += values[1] + " " + values[0];
        } else {
            timeAndNetwork += getString(R.string.show_noairtime);
        }
        if (show.getNetwork().length() != 0) {
            timeAndNetwork += " " + getString(R.string.show_network) + " " + show.getNetwork();
        }
        TextView showmeta = (TextView) getActivity().findViewById(R.id.showmeta);
        showmeta.setText(timeAndNetwork);
    }

    private void fillEpisodeData() {
        final Activity context = getActivity();
        if (context == null) {
            return;
        }

        TextView nextheader = (TextView) context.findViewById(R.id.nextheader);
        TextView episodetitle = (TextView) context.findViewById(R.id.TextViewEpisodeTitle);
        TextView numbers = (TextView) context.findViewById(R.id.TextViewEpisodeNumbers);

        // // start share string
        String sharestring = getString(R.string.share_checkout);
        String episodestring = "";
        sharestring += " \"" + ((TextView) context.findViewById(R.id.seriesname)).getText();

        if (episodeid != 0) {
            episodetitle.setVisibility(View.VISIBLE);
            numbers.setVisibility(View.VISIBLE);
            LinearLayout episodemeta = (LinearLayout) context.findViewById(R.id.episodemeta);
            episodemeta.setVisibility(View.VISIBLE);

            // final Bundle episode = mDbHelper.getEpisodeDetails(episodeid);
            final Cursor episode = context.getContentResolver().query(
                    Episodes.buildEpisodeUri(String.valueOf(episodeid)), EpisodeQuery.PROJECTION,
                    null, null, null);
            episode.moveToFirst();

            // Airdate
            mAirtime = episode.getLong(EpisodeQuery.FIRSTAIREDMS);
            if (mAirtime != -1) {
                final String[] dayAndTime = Utils.formatToTimeAndDay(mAirtime, context);
                nextheader.setText(dayAndTime[2] + " (" + dayAndTime[1] + "):");
            }

            onLoadEpisodeDetails(episode);

            // create share string
            episodestring = ShareUtils.onCreateShareString(context, episode);

            // Episode image
            String imagePath = episode.getString(EpisodeQuery.IMAGE);
            onLoadImage(imagePath);

            episode.close();
        } else {
            // no next episode, display single line info text, remove other
            // views
            nextheader.setText("  " + getString(R.string.no_nextepisode));
            episodetitle.setVisibility(View.GONE);
            numbers.setVisibility(View.GONE);
            LinearLayout episodemeta = (LinearLayout) context.findViewById(R.id.episodemeta);
            episodemeta.setVisibility(View.GONE);
        }

        // finish share string
        sharestring += " - " + episodestring + "\" via @SeriesGuide";
        mShareData.putString(ShareItems.SHARESTRING, sharestring);
        mShareData.putString(ShareItems.EPISODESTRING, episodestring);
    }

    protected void onLoadEpisode() {
        final Activity context = getActivity();
        if (context == null) {
            return;
        }

        new Thread(new Runnable() {
            public void run() {
                episodeid = DBUtils.updateLatestEpisode(context, getShowId());
                context.runOnUiThread(new Runnable() {
                    public void run() {
                        fillEpisodeData();
                    }
                });
            }
        }).start();
    }

    /**
     * Load title, numbers, description, dvdnumber, directors, guesstars,
     * writers and rating.
     * 
     * @param episode
     */
    protected void onLoadEpisodeDetails(final Cursor episode) {

        // Episode title
        TextView episodetitle = (TextView) getActivity().findViewById(R.id.TextViewEpisodeTitle);
        episodetitle.setText(episode.getString(EpisodeQuery.TITLE));

        // Season and Number
        TextView numbers = (TextView) getActivity().findViewById(R.id.TextViewEpisodeNumbers);

        // trakt
        mShareData.putInt(ShareItems.TVDBID, episode.getInt(EpisodeQuery.REF_SHOW_ID));
        mShareData.putInt(ShareItems.SEASON, episode.getInt(EpisodeQuery.SEASON));
        mShareData.putInt(ShareItems.EPISODE, episode.getInt(EpisodeQuery.NUMBER));

        numbers.setText(getString(R.string.season) + " " + episode.getString(EpisodeQuery.SEASON)
                + " " + getString(R.string.episode) + " " + episode.getString(EpisodeQuery.NUMBER));

        // Description
        TextView description = (TextView) getActivity().findViewById(
                R.id.TextViewEpisodeDescription);
        description.setText(episode.getString(EpisodeQuery.OVERVIEW));

        // DVD episode number
        TextView dvdnumber = (TextView) getActivity().findViewById(R.id.textViewEpisodeDVDnumber);
        dvdnumber.setText(getString(R.string.episode_dvdnumber) + ": "
                + episode.getString(EpisodeQuery.DVDNUMBER));

        // Directors
        TextView directors = (TextView) getActivity().findViewById(R.id.TextViewEpisodeDirectors);
        String directorsAll = Utils.splitAndKitTVDBStrings(episode
                .getString(EpisodeQuery.DIRECTORS));
        directors.setText(getString(R.string.episode_directors) + " " + directorsAll);

        // Guest stars
        TextView gueststars = (TextView) getActivity().findViewById(R.id.TextViewEpisodeGuestStars);
        gueststars.setText(getString(R.string.episode_gueststars) + " "
                + Utils.splitAndKitTVDBStrings(episode.getString(EpisodeQuery.GUESTSTARS)));

        // Writers
        TextView writers = (TextView) getActivity().findViewById(R.id.TextViewEpisodeWriters);
        writers.setText(getString(R.string.episode_writers) + " "
                + Utils.splitAndKitTVDBStrings(episode.getString(EpisodeQuery.WRITERS)));

        // Rating
        TextView rating = (TextView) getActivity().findViewById(R.id.value);
        String ratingText = episode.getString(EpisodeQuery.RATING);
        if (ratingText != null && ratingText.length() != 0) {
            RatingBar ratingBar = (RatingBar) getActivity().findViewById(R.id.bar);
            ratingBar.setProgress((int) (Double.valueOf(ratingText) / 0.1));
            rating.setText(ratingText + "/10");
        }

        // TVDb button
        getView().findViewById(R.id.buttonShowInfoIMDB).setVisibility(View.GONE);
        final String showId = getShowId();
        final String seasonId = episode.getString(EpisodeQuery.REF_SEASON_ID);
        final String episodeId = episode.getString(EpisodeQuery._ID);
        getView().findViewById(R.id.buttonTVDB).setOnClickListener(new OnClickListener() {
            @Override
            public void onClick(View v) {
                Intent i = new Intent(Intent.ACTION_VIEW, Uri.parse(Constants.TVDB_EPISODE_URL_1
                        + showId + Constants.TVDB_EPISODE_URL_2 + seasonId
                        + Constants.TVDB_EPISODE_URL_3 + episodeId));
                startActivity(i);
            }
        });
    }

    private void onMarkWatched() {
        DBUtils.markEpisode(getActivity(), String.valueOf(episodeid), true);

        Toast.makeText(getActivity(), getString(R.string.mark_episode), Toast.LENGTH_SHORT).show();

        // load new episode, update seasons (if shown)
        onLoadEpisode();
        SeasonsFragment seasons = (SeasonsFragment) getFragmentManager().findFragmentById(
                R.id.fragment_seasons);
        if (seasons != null) {
            seasons.updateUnwatchedCounts(false);
        }
    }

    protected void onLoadImage(String imagePath) {
        final FrameLayout container = (FrameLayout) getActivity().findViewById(R.id.imageContainer);

        if (imagePath.length() != 0) {
            container.setVisibility(View.VISIBLE);
            final ImageView imageView = (ImageView) container
                    .findViewById(R.id.ImageViewEpisodeImage);
            final Bitmap bitmap = imageCache.get(imagePath);
            if (bitmap != null) {
                // image is in cache
                imageView.setScaleType(ImageView.ScaleType.FIT_CENTER);
                imageView.setImageBitmap(bitmap);
            } else {
                if (artTask == null) {
                    artTask = (FetchArtTask) new FetchArtTask(imagePath, imageView, getActivity())
                            .execute();
                } else if (artTask != null && artTask.getStatus() == AsyncTask.Status.FINISHED) {
                    artTask = (FetchArtTask) new FetchArtTask(imagePath, imageView, getActivity())
                            .execute();
                }
            }
        } else {
            // no image available
            container.setVisibility(View.GONE);
        }
    }

    /**
     * Launch show info activity.
     */
    private void onShowShowInfo() {
        Intent i = new Intent(getActivity(), ShowInfoActivity.class);
        i.putExtra(Shows._ID, getShowId());
        startActivity(i);
    }

    interface EpisodeQuery {

        String[] PROJECTION = new String[] {
                Episodes._ID, Shows.REF_SHOW_ID, Episodes.OVERVIEW, Episodes.NUMBER,
                Episodes.SEASON, Episodes.WATCHED, Episodes.FIRSTAIREDMS, Episodes.DIRECTORS,
                Episodes.GUESTSTARS, Episodes.WRITERS, Episodes.RATING, Episodes.IMAGE,
                Episodes.DVDNUMBER, Episodes.TITLE, Seasons.REF_SEASON_ID
        };

        int _ID = 0;

        int REF_SHOW_ID = 1;

        int OVERVIEW = 2;

        int NUMBER = 3;

        int SEASON = 4;

        int WATCHED = 5;

        int FIRSTAIREDMS = 6;

        int DIRECTORS = 7;

        int GUESTSTARS = 8;

        int WRITERS = 9;

        int RATING = 10;

        int IMAGE = 11;

        int DVDNUMBER = 12;

        int TITLE = 13;

        int REF_SEASON_ID = 14;
    }
}
<|MERGE_RESOLUTION|>--- conflicted
+++ resolved
@@ -1,567 +1,563 @@
-/*
- * Copyright 2011 Uwe Trottmann
- *
- * Licensed under the Apache License, Version 2.0 (the "License");
- * you may not use this file except in compliance with the License.
- * You may obtain a copy of the License at
- *
- *      http://www.apache.org/licenses/LICENSE-2.0
- *
- * Unless required by applicable law or agreed to in writing, software
- * distributed under the License is distributed on an "AS IS" BASIS,
- * WITHOUT WARRANTIES OR CONDITIONS OF ANY KIND, either express or implied.
- * See the License for the specific language governing permissions and
- * limitations under the License.
- */
-
-package com.battlelancer.seriesguide.ui;
-
-import com.battlelancer.seriesguide.beta.R;
-import com.battlelancer.seriesguide.Constants;
-<<<<<<< HEAD
-=======
-import com.battlelancer.seriesguide.R;
-import com.battlelancer.seriesguide.items.Series;
->>>>>>> c0fc1f27
-import com.battlelancer.seriesguide.provider.SeriesContract.Episodes;
-import com.battlelancer.seriesguide.provider.SeriesContract.Seasons;
-import com.battlelancer.seriesguide.provider.SeriesContract.Shows;
-import com.battlelancer.seriesguide.util.AnalyticsUtils;
-import com.battlelancer.seriesguide.util.DBUtils;
-import com.battlelancer.seriesguide.util.FetchArtTask;
-import com.battlelancer.seriesguide.util.ShareUtils;
-import com.battlelancer.seriesguide.util.ShareUtils.ShareItems;
-import com.battlelancer.seriesguide.util.ShareUtils.ShareMethod;
-import com.battlelancer.seriesguide.util.Utils;
-import com.battlelancer.thetvdbapi.ImageCache;
-
-import android.app.Activity;
-import android.content.Intent;
-import android.content.SharedPreferences;
-import android.database.Cursor;
-import android.graphics.Bitmap;
-import android.graphics.Color;
-import android.graphics.drawable.BitmapDrawable;
-import android.net.Uri;
-import android.os.AsyncTask;
-import android.os.Build;
-import android.os.Bundle;
-import android.preference.PreferenceManager;
-import android.provider.BaseColumns;
-import android.support.v4.app.Fragment;
-import android.support.v4.app.FragmentTransaction;
-import android.support.v4.view.Menu;
-import android.support.v4.view.MenuItem;
-import android.view.LayoutInflater;
-import android.view.MenuInflater;
-import android.view.View;
-import android.view.View.OnClickListener;
-import android.view.ViewGroup;
-import android.widget.FrameLayout;
-import android.widget.ImageView;
-import android.widget.LinearLayout;
-import android.widget.RatingBar;
-import android.widget.TextView;
-import android.widget.Toast;
-
-public class OverviewFragment extends Fragment {
-
-    private boolean mDualPane;
-
-    private Series show;
-
-    private ImageCache imageCache;
-
-    protected long episodeid;
-
-    private FetchArtTask artTask;
-
-    final private Bundle mShareData = new Bundle();
-
-    private long mAirtime;
-
-    public void fireTrackerEvent(String label) {
-        AnalyticsUtils.getInstance(getActivity()).trackEvent("Overview", "Click", label, 0);
-    }
-
-    @Override
-    public View onCreateView(LayoutInflater inflater, ViewGroup container, Bundle savedInstanceState) {
-        if (container == null) {
-            return null;
-        }
-        View v = inflater.inflate(R.layout.overview_fragment, container, false);
-        initializeViews(v);
-        return v;
-    }
-
-    @Override
-    public void onCreate(Bundle savedInstanceState) {
-        super.onCreate(savedInstanceState);
-        AnalyticsUtils.getInstance(getActivity()).trackPageView("/Overview");
-    }
-
-    @Override
-    public void onActivityCreated(Bundle savedInstanceState) {
-        super.onActivityCreated(savedInstanceState);
-
-        if (getShowId() == null || getShowId().length() == 0) {
-            getActivity().finish();
-        }
-
-        imageCache = ImageCache.getInstance(getActivity());
-
-        fillShowData();
-
-        setHasOptionsMenu(true);
-
-        // Check to see if we have a frame in which to embed the details
-        // fragment directly in the containing UI.
-        View seasonsFragment = getActivity().findViewById(R.id.fragment_seasons);
-        mDualPane = seasonsFragment != null && seasonsFragment.getVisibility() == View.VISIBLE;
-
-        if (mDualPane) {
-            showSeasons();
-        }
-    }
-
-    @Override
-    public void onResume() {
-        super.onResume();
-        onLoadEpisode();
-    }
-
-    @Override
-    public void onCreateOptionsMenu(Menu menu, MenuInflater inflater) {
-        super.onCreateOptionsMenu(menu, inflater);
-        inflater.inflate(R.menu.overview_menu, menu);
-
-        // use an appropriate quick share button
-        SharedPreferences prefs = PreferenceManager.getDefaultSharedPreferences(getActivity());
-        int lastShareAction = prefs.getInt(SeriesGuidePreferences.KEY_LAST_USED_SHARE_METHOD, -1);
-
-        MenuItem shareAction = menu.findItem(R.id.menu_quickshare);
-        if (lastShareAction != -1) {
-            ShareMethod shareMethod = ShareMethod.values()[lastShareAction];
-            shareAction.setTitle(shareMethod.titleRes);
-            shareAction.setIcon(shareMethod.drawableRes);
-        } else {
-            shareAction.setEnabled(false);
-            shareAction.setVisible(false);
-        }
-    }
-
-    @Override
-    public boolean onOptionsItemSelected(MenuItem item) {
-        switch (item.getItemId()) {
-            case R.id.menu_togglemark:
-                fireTrackerEvent("Toggle watched");
-
-                onMarkWatched();
-                break;
-            case R.id.menu_quickshare: {
-                final SharedPreferences prefs = PreferenceManager
-                        .getDefaultSharedPreferences(getActivity());
-                int shareMethodIndex = prefs.getInt(
-                        SeriesGuidePreferences.KEY_LAST_USED_SHARE_METHOD, -1);
-                ShareMethod shareMethod = ShareMethod.values()[shareMethodIndex];
-
-                fireTrackerEvent("Quick share (" + shareMethod.name() + ")");
-
-                onShareEpisode(shareMethod, false);
-                break;
-            }
-            case R.id.menu_checkin_getglue: {
-                fireTrackerEvent("Check In (GetGlue)");
-                onShareEpisode(ShareMethod.CHECKIN_GETGLUE, true);
-                break;
-            }
-            case R.id.menu_checkin_trakt: {
-                fireTrackerEvent("Check In (trakt)");
-                onShareEpisode(ShareMethod.CHECKIN_TRAKT, true);
-                break;
-            }
-            case R.id.menu_markseen_trakt: {
-                fireTrackerEvent("Mark seen (trakt)");
-                onShareEpisode(ShareMethod.MARKSEEN_TRAKT, true);
-                break;
-            }
-            case R.id.menu_rate_trakt: {
-                fireTrackerEvent("Rate (trakt)");
-                onShareEpisode(ShareMethod.RATE_TRAKT, true);
-                break;
-            }
-            case R.id.menu_share_others: {
-                fireTrackerEvent("Share (apps)");
-                onShareEpisode(ShareMethod.OTHER_SERVICES, true);
-                break;
-            }
-            case R.id.menu_addevent:
-                fireTrackerEvent("Add episode to calendar");
-
-                ShareUtils
-                        .onAddCalendarEvent(getActivity(), show.getSeriesName(),
-                                mShareData.getString(ShareItems.EPISODESTRING), mAirtime,
-                                show.getRuntime());
-                break;
-            default:
-                break;
-        }
-        return super.onOptionsItemSelected(item);
-    }
-
-    private void onShareEpisode(ShareMethod shareMethod, boolean isInvalidateOptionsMenu) {
-        ShareUtils.onShareEpisode(getSupportActivity(), mShareData, shareMethod);
-
-        if (isInvalidateOptionsMenu) {
-            // invalidate the options menu so a potentially new
-            // quick share action is displayed
-            getActivity().invalidateOptionsMenu();
-        }
-    }
-
-    private void initializeViews(View fragmentView) {
-        fragmentView.findViewById(R.id.showinfo).setOnClickListener(new OnClickListener() {
-
-            public void onClick(View v) {
-                onShowShowInfo();
-            }
-        });
-        View v = fragmentView.findViewById(R.id.gotoseasons);
-        if (v != null) {
-            v.setOnClickListener(new OnClickListener() {
-
-                public void onClick(View v) {
-                    showSeasons();
-                }
-            });
-        }
-    }
-
-    private void showSeasons() {
-        if (mDualPane) {
-            // Check if fragment is shown, create new if needed.
-            SeasonsFragment seasons = (SeasonsFragment) getFragmentManager().findFragmentById(
-                    R.id.fragment_seasons);
-            if (seasons == null) {
-                // Make new fragment to show this selection.
-                seasons = SeasonsFragment.newInstance(getShowId());
-
-                // Execute a transaction, replacing any existing
-                // fragment with this one inside the frame.
-                FragmentTransaction ft = getFragmentManager().beginTransaction();
-                ft.replace(R.id.fragment_seasons, seasons);
-                ft.setTransition(FragmentTransaction.TRANSIT_FRAGMENT_FADE);
-                ft.commit();
-            }
-
-        } else {
-            // Otherwise we need to launch a new activity to display
-            // the dialog fragment with selected text.
-            Intent intent = new Intent();
-            intent.setClass(getActivity(), SeasonsActivity.class);
-            intent.putExtra(BaseColumns._ID, getShowId());
-            startActivity(intent);
-        }
-
-    }
-
-    private String getShowId() {
-        return getArguments().getString(Shows._ID);
-    }
-
-    private void fillShowData() {
-        show = DBUtils.getShow(getActivity(), getShowId());
-
-        if (show == null) {
-            return;
-        }
-
-        // Save info for sharing
-        mShareData.putString(ShareItems.IMDBID, show.getImdbId());
-        mShareData.putInt(ShareItems.TVDBID, Integer.valueOf(show.getId()));
-
-        // Show name
-        TextView showname = (TextView) getActivity().findViewById(R.id.seriesname);
-        showname.setText(show.getSeriesName());
-
-        // Running state
-        TextView status = (TextView) getActivity().findViewById(R.id.showStatus);
-        if (show.getStatus() == 1) {
-            status.setTextColor(Color.GREEN);
-            status.setText(getString(R.string.show_isalive));
-        } else if (show.getStatus() == 0) {
-            status.setTextColor(Color.GRAY);
-            status.setText(getString(R.string.show_isnotalive));
-        }
-
-        // Poster
-        if (Build.VERSION.SDK_INT > Build.VERSION_CODES.ECLAIR_MR1) {
-            // using alpha seems not to work on eclair, so only set a
-            // background on froyo+ then
-            final ImageView background = (ImageView) getActivity().findViewById(R.id.background);
-            Bitmap bg = imageCache.get(show.getPoster());
-            if (bg != null) {
-                BitmapDrawable drawable = new BitmapDrawable(getResources(), bg);
-                drawable.setAlpha(50);
-                background.setImageDrawable(drawable);
-            }
-        }
-
-        // Airtime and Network
-        String timeAndNetwork = "";
-        if (show.getAirsDayOfWeek().length() != 0 && show.getAirsTime() != -1) {
-            String[] values = Utils.parseMillisecondsToTime(show.getAirsTime(),
-                    show.getAirsDayOfWeek(), getActivity());
-            timeAndNetwork += values[1] + " " + values[0];
-        } else {
-            timeAndNetwork += getString(R.string.show_noairtime);
-        }
-        if (show.getNetwork().length() != 0) {
-            timeAndNetwork += " " + getString(R.string.show_network) + " " + show.getNetwork();
-        }
-        TextView showmeta = (TextView) getActivity().findViewById(R.id.showmeta);
-        showmeta.setText(timeAndNetwork);
-    }
-
-    private void fillEpisodeData() {
-        final Activity context = getActivity();
-        if (context == null) {
-            return;
-        }
-
-        TextView nextheader = (TextView) context.findViewById(R.id.nextheader);
-        TextView episodetitle = (TextView) context.findViewById(R.id.TextViewEpisodeTitle);
-        TextView numbers = (TextView) context.findViewById(R.id.TextViewEpisodeNumbers);
-
-        // // start share string
-        String sharestring = getString(R.string.share_checkout);
-        String episodestring = "";
-        sharestring += " \"" + ((TextView) context.findViewById(R.id.seriesname)).getText();
-
-        if (episodeid != 0) {
-            episodetitle.setVisibility(View.VISIBLE);
-            numbers.setVisibility(View.VISIBLE);
-            LinearLayout episodemeta = (LinearLayout) context.findViewById(R.id.episodemeta);
-            episodemeta.setVisibility(View.VISIBLE);
-
-            // final Bundle episode = mDbHelper.getEpisodeDetails(episodeid);
-            final Cursor episode = context.getContentResolver().query(
-                    Episodes.buildEpisodeUri(String.valueOf(episodeid)), EpisodeQuery.PROJECTION,
-                    null, null, null);
-            episode.moveToFirst();
-
-            // Airdate
-            mAirtime = episode.getLong(EpisodeQuery.FIRSTAIREDMS);
-            if (mAirtime != -1) {
-                final String[] dayAndTime = Utils.formatToTimeAndDay(mAirtime, context);
-                nextheader.setText(dayAndTime[2] + " (" + dayAndTime[1] + "):");
-            }
-
-            onLoadEpisodeDetails(episode);
-
-            // create share string
-            episodestring = ShareUtils.onCreateShareString(context, episode);
-
-            // Episode image
-            String imagePath = episode.getString(EpisodeQuery.IMAGE);
-            onLoadImage(imagePath);
-
-            episode.close();
-        } else {
-            // no next episode, display single line info text, remove other
-            // views
-            nextheader.setText("  " + getString(R.string.no_nextepisode));
-            episodetitle.setVisibility(View.GONE);
-            numbers.setVisibility(View.GONE);
-            LinearLayout episodemeta = (LinearLayout) context.findViewById(R.id.episodemeta);
-            episodemeta.setVisibility(View.GONE);
-        }
-
-        // finish share string
-        sharestring += " - " + episodestring + "\" via @SeriesGuide";
-        mShareData.putString(ShareItems.SHARESTRING, sharestring);
-        mShareData.putString(ShareItems.EPISODESTRING, episodestring);
-    }
-
-    protected void onLoadEpisode() {
-        final Activity context = getActivity();
-        if (context == null) {
-            return;
-        }
-
-        new Thread(new Runnable() {
-            public void run() {
-                episodeid = DBUtils.updateLatestEpisode(context, getShowId());
-                context.runOnUiThread(new Runnable() {
-                    public void run() {
-                        fillEpisodeData();
-                    }
-                });
-            }
-        }).start();
-    }
-
-    /**
-     * Load title, numbers, description, dvdnumber, directors, guesstars,
-     * writers and rating.
-     * 
-     * @param episode
-     */
-    protected void onLoadEpisodeDetails(final Cursor episode) {
-
-        // Episode title
-        TextView episodetitle = (TextView) getActivity().findViewById(R.id.TextViewEpisodeTitle);
-        episodetitle.setText(episode.getString(EpisodeQuery.TITLE));
-
-        // Season and Number
-        TextView numbers = (TextView) getActivity().findViewById(R.id.TextViewEpisodeNumbers);
-
-        // trakt
-        mShareData.putInt(ShareItems.TVDBID, episode.getInt(EpisodeQuery.REF_SHOW_ID));
-        mShareData.putInt(ShareItems.SEASON, episode.getInt(EpisodeQuery.SEASON));
-        mShareData.putInt(ShareItems.EPISODE, episode.getInt(EpisodeQuery.NUMBER));
-
-        numbers.setText(getString(R.string.season) + " " + episode.getString(EpisodeQuery.SEASON)
-                + " " + getString(R.string.episode) + " " + episode.getString(EpisodeQuery.NUMBER));
-
-        // Description
-        TextView description = (TextView) getActivity().findViewById(
-                R.id.TextViewEpisodeDescription);
-        description.setText(episode.getString(EpisodeQuery.OVERVIEW));
-
-        // DVD episode number
-        TextView dvdnumber = (TextView) getActivity().findViewById(R.id.textViewEpisodeDVDnumber);
-        dvdnumber.setText(getString(R.string.episode_dvdnumber) + ": "
-                + episode.getString(EpisodeQuery.DVDNUMBER));
-
-        // Directors
-        TextView directors = (TextView) getActivity().findViewById(R.id.TextViewEpisodeDirectors);
-        String directorsAll = Utils.splitAndKitTVDBStrings(episode
-                .getString(EpisodeQuery.DIRECTORS));
-        directors.setText(getString(R.string.episode_directors) + " " + directorsAll);
-
-        // Guest stars
-        TextView gueststars = (TextView) getActivity().findViewById(R.id.TextViewEpisodeGuestStars);
-        gueststars.setText(getString(R.string.episode_gueststars) + " "
-                + Utils.splitAndKitTVDBStrings(episode.getString(EpisodeQuery.GUESTSTARS)));
-
-        // Writers
-        TextView writers = (TextView) getActivity().findViewById(R.id.TextViewEpisodeWriters);
-        writers.setText(getString(R.string.episode_writers) + " "
-                + Utils.splitAndKitTVDBStrings(episode.getString(EpisodeQuery.WRITERS)));
-
-        // Rating
-        TextView rating = (TextView) getActivity().findViewById(R.id.value);
-        String ratingText = episode.getString(EpisodeQuery.RATING);
-        if (ratingText != null && ratingText.length() != 0) {
-            RatingBar ratingBar = (RatingBar) getActivity().findViewById(R.id.bar);
-            ratingBar.setProgress((int) (Double.valueOf(ratingText) / 0.1));
-            rating.setText(ratingText + "/10");
-        }
-
-        // TVDb button
-        getView().findViewById(R.id.buttonShowInfoIMDB).setVisibility(View.GONE);
-        final String showId = getShowId();
-        final String seasonId = episode.getString(EpisodeQuery.REF_SEASON_ID);
-        final String episodeId = episode.getString(EpisodeQuery._ID);
-        getView().findViewById(R.id.buttonTVDB).setOnClickListener(new OnClickListener() {
-            @Override
-            public void onClick(View v) {
-                Intent i = new Intent(Intent.ACTION_VIEW, Uri.parse(Constants.TVDB_EPISODE_URL_1
-                        + showId + Constants.TVDB_EPISODE_URL_2 + seasonId
-                        + Constants.TVDB_EPISODE_URL_3 + episodeId));
-                startActivity(i);
-            }
-        });
-    }
-
-    private void onMarkWatched() {
-        DBUtils.markEpisode(getActivity(), String.valueOf(episodeid), true);
-
-        Toast.makeText(getActivity(), getString(R.string.mark_episode), Toast.LENGTH_SHORT).show();
-
-        // load new episode, update seasons (if shown)
-        onLoadEpisode();
-        SeasonsFragment seasons = (SeasonsFragment) getFragmentManager().findFragmentById(
-                R.id.fragment_seasons);
-        if (seasons != null) {
-            seasons.updateUnwatchedCounts(false);
-        }
-    }
-
-    protected void onLoadImage(String imagePath) {
-        final FrameLayout container = (FrameLayout) getActivity().findViewById(R.id.imageContainer);
-
-        if (imagePath.length() != 0) {
-            container.setVisibility(View.VISIBLE);
-            final ImageView imageView = (ImageView) container
-                    .findViewById(R.id.ImageViewEpisodeImage);
-            final Bitmap bitmap = imageCache.get(imagePath);
-            if (bitmap != null) {
-                // image is in cache
-                imageView.setScaleType(ImageView.ScaleType.FIT_CENTER);
-                imageView.setImageBitmap(bitmap);
-            } else {
-                if (artTask == null) {
-                    artTask = (FetchArtTask) new FetchArtTask(imagePath, imageView, getActivity())
-                            .execute();
-                } else if (artTask != null && artTask.getStatus() == AsyncTask.Status.FINISHED) {
-                    artTask = (FetchArtTask) new FetchArtTask(imagePath, imageView, getActivity())
-                            .execute();
-                }
-            }
-        } else {
-            // no image available
-            container.setVisibility(View.GONE);
-        }
-    }
-
-    /**
-     * Launch show info activity.
-     */
-    private void onShowShowInfo() {
-        Intent i = new Intent(getActivity(), ShowInfoActivity.class);
-        i.putExtra(Shows._ID, getShowId());
-        startActivity(i);
-    }
-
-    interface EpisodeQuery {
-
-        String[] PROJECTION = new String[] {
-                Episodes._ID, Shows.REF_SHOW_ID, Episodes.OVERVIEW, Episodes.NUMBER,
-                Episodes.SEASON, Episodes.WATCHED, Episodes.FIRSTAIREDMS, Episodes.DIRECTORS,
-                Episodes.GUESTSTARS, Episodes.WRITERS, Episodes.RATING, Episodes.IMAGE,
-                Episodes.DVDNUMBER, Episodes.TITLE, Seasons.REF_SEASON_ID
-        };
-
-        int _ID = 0;
-
-        int REF_SHOW_ID = 1;
-
-        int OVERVIEW = 2;
-
-        int NUMBER = 3;
-
-        int SEASON = 4;
-
-        int WATCHED = 5;
-
-        int FIRSTAIREDMS = 6;
-
-        int DIRECTORS = 7;
-
-        int GUESTSTARS = 8;
-
-        int WRITERS = 9;
-
-        int RATING = 10;
-
-        int IMAGE = 11;
-
-        int DVDNUMBER = 12;
-
-        int TITLE = 13;
-
-        int REF_SEASON_ID = 14;
-    }
-}
+/*
+ * Copyright 2011 Uwe Trottmann
+ *
+ * Licensed under the Apache License, Version 2.0 (the "License");
+ * you may not use this file except in compliance with the License.
+ * You may obtain a copy of the License at
+ *
+ *      http://www.apache.org/licenses/LICENSE-2.0
+ *
+ * Unless required by applicable law or agreed to in writing, software
+ * distributed under the License is distributed on an "AS IS" BASIS,
+ * WITHOUT WARRANTIES OR CONDITIONS OF ANY KIND, either express or implied.
+ * See the License for the specific language governing permissions and
+ * limitations under the License.
+ */
+
+package com.battlelancer.seriesguide.ui;
+
+import com.battlelancer.seriesguide.beta.R;
+import com.battlelancer.seriesguide.Constants;
+import com.battlelancer.seriesguide.items.Series;
+import com.battlelancer.seriesguide.provider.SeriesContract.Episodes;
+import com.battlelancer.seriesguide.provider.SeriesContract.Seasons;
+import com.battlelancer.seriesguide.provider.SeriesContract.Shows;
+import com.battlelancer.seriesguide.util.AnalyticsUtils;
+import com.battlelancer.seriesguide.util.DBUtils;
+import com.battlelancer.seriesguide.util.FetchArtTask;
+import com.battlelancer.seriesguide.util.ShareUtils;
+import com.battlelancer.seriesguide.util.ShareUtils.ShareItems;
+import com.battlelancer.seriesguide.util.ShareUtils.ShareMethod;
+import com.battlelancer.seriesguide.util.Utils;
+import com.battlelancer.thetvdbapi.ImageCache;
+
+import android.app.Activity;
+import android.content.Intent;
+import android.content.SharedPreferences;
+import android.database.Cursor;
+import android.graphics.Bitmap;
+import android.graphics.Color;
+import android.graphics.drawable.BitmapDrawable;
+import android.net.Uri;
+import android.os.AsyncTask;
+import android.os.Build;
+import android.os.Bundle;
+import android.preference.PreferenceManager;
+import android.provider.BaseColumns;
+import android.support.v4.app.Fragment;
+import android.support.v4.app.FragmentTransaction;
+import android.support.v4.view.Menu;
+import android.support.v4.view.MenuItem;
+import android.view.LayoutInflater;
+import android.view.MenuInflater;
+import android.view.View;
+import android.view.View.OnClickListener;
+import android.view.ViewGroup;
+import android.widget.FrameLayout;
+import android.widget.ImageView;
+import android.widget.LinearLayout;
+import android.widget.RatingBar;
+import android.widget.TextView;
+import android.widget.Toast;
+
+public class OverviewFragment extends Fragment {
+
+    private boolean mDualPane;
+
+    private Series show;
+
+    private ImageCache imageCache;
+
+    protected long episodeid;
+
+    private FetchArtTask artTask;
+
+    final private Bundle mShareData = new Bundle();
+
+    private long mAirtime;
+
+    public void fireTrackerEvent(String label) {
+        AnalyticsUtils.getInstance(getActivity()).trackEvent("Overview", "Click", label, 0);
+    }
+
+    @Override
+    public View onCreateView(LayoutInflater inflater, ViewGroup container, Bundle savedInstanceState) {
+        if (container == null) {
+            return null;
+        }
+        View v = inflater.inflate(R.layout.overview_fragment, container, false);
+        initializeViews(v);
+        return v;
+    }
+
+    @Override
+    public void onCreate(Bundle savedInstanceState) {
+        super.onCreate(savedInstanceState);
+        AnalyticsUtils.getInstance(getActivity()).trackPageView("/Overview");
+    }
+
+    @Override
+    public void onActivityCreated(Bundle savedInstanceState) {
+        super.onActivityCreated(savedInstanceState);
+
+        if (getShowId() == null || getShowId().length() == 0) {
+            getActivity().finish();
+        }
+
+        imageCache = ImageCache.getInstance(getActivity());
+
+        fillShowData();
+
+        setHasOptionsMenu(true);
+
+        // Check to see if we have a frame in which to embed the details
+        // fragment directly in the containing UI.
+        View seasonsFragment = getActivity().findViewById(R.id.fragment_seasons);
+        mDualPane = seasonsFragment != null && seasonsFragment.getVisibility() == View.VISIBLE;
+
+        if (mDualPane) {
+            showSeasons();
+        }
+    }
+
+    @Override
+    public void onResume() {
+        super.onResume();
+        onLoadEpisode();
+    }
+
+    @Override
+    public void onCreateOptionsMenu(Menu menu, MenuInflater inflater) {
+        super.onCreateOptionsMenu(menu, inflater);
+        inflater.inflate(R.menu.overview_menu, menu);
+
+        // use an appropriate quick share button
+        SharedPreferences prefs = PreferenceManager.getDefaultSharedPreferences(getActivity());
+        int lastShareAction = prefs.getInt(SeriesGuidePreferences.KEY_LAST_USED_SHARE_METHOD, -1);
+
+        MenuItem shareAction = menu.findItem(R.id.menu_quickshare);
+        if (lastShareAction != -1) {
+            ShareMethod shareMethod = ShareMethod.values()[lastShareAction];
+            shareAction.setTitle(shareMethod.titleRes);
+            shareAction.setIcon(shareMethod.drawableRes);
+        } else {
+            shareAction.setEnabled(false);
+            shareAction.setVisible(false);
+        }
+    }
+
+    @Override
+    public boolean onOptionsItemSelected(MenuItem item) {
+        switch (item.getItemId()) {
+            case R.id.menu_togglemark:
+                fireTrackerEvent("Toggle watched");
+
+                onMarkWatched();
+                break;
+            case R.id.menu_quickshare: {
+                final SharedPreferences prefs = PreferenceManager
+                        .getDefaultSharedPreferences(getActivity());
+                int shareMethodIndex = prefs.getInt(
+                        SeriesGuidePreferences.KEY_LAST_USED_SHARE_METHOD, -1);
+                ShareMethod shareMethod = ShareMethod.values()[shareMethodIndex];
+
+                fireTrackerEvent("Quick share (" + shareMethod.name() + ")");
+
+                onShareEpisode(shareMethod, false);
+                break;
+            }
+            case R.id.menu_checkin_getglue: {
+                fireTrackerEvent("Check In (GetGlue)");
+                onShareEpisode(ShareMethod.CHECKIN_GETGLUE, true);
+                break;
+            }
+            case R.id.menu_checkin_trakt: {
+                fireTrackerEvent("Check In (trakt)");
+                onShareEpisode(ShareMethod.CHECKIN_TRAKT, true);
+                break;
+            }
+            case R.id.menu_markseen_trakt: {
+                fireTrackerEvent("Mark seen (trakt)");
+                onShareEpisode(ShareMethod.MARKSEEN_TRAKT, true);
+                break;
+            }
+            case R.id.menu_rate_trakt: {
+                fireTrackerEvent("Rate (trakt)");
+                onShareEpisode(ShareMethod.RATE_TRAKT, true);
+                break;
+            }
+            case R.id.menu_share_others: {
+                fireTrackerEvent("Share (apps)");
+                onShareEpisode(ShareMethod.OTHER_SERVICES, true);
+                break;
+            }
+            case R.id.menu_addevent:
+                fireTrackerEvent("Add episode to calendar");
+
+                ShareUtils
+                        .onAddCalendarEvent(getActivity(), show.getSeriesName(),
+                                mShareData.getString(ShareItems.EPISODESTRING), mAirtime,
+                                show.getRuntime());
+                break;
+            default:
+                break;
+        }
+        return super.onOptionsItemSelected(item);
+    }
+
+    private void onShareEpisode(ShareMethod shareMethod, boolean isInvalidateOptionsMenu) {
+        ShareUtils.onShareEpisode(getSupportActivity(), mShareData, shareMethod);
+
+        if (isInvalidateOptionsMenu) {
+            // invalidate the options menu so a potentially new
+            // quick share action is displayed
+            getActivity().invalidateOptionsMenu();
+        }
+    }
+
+    private void initializeViews(View fragmentView) {
+        fragmentView.findViewById(R.id.showinfo).setOnClickListener(new OnClickListener() {
+
+            public void onClick(View v) {
+                onShowShowInfo();
+            }
+        });
+        View v = fragmentView.findViewById(R.id.gotoseasons);
+        if (v != null) {
+            v.setOnClickListener(new OnClickListener() {
+
+                public void onClick(View v) {
+                    showSeasons();
+                }
+            });
+        }
+    }
+
+    private void showSeasons() {
+        if (mDualPane) {
+            // Check if fragment is shown, create new if needed.
+            SeasonsFragment seasons = (SeasonsFragment) getFragmentManager().findFragmentById(
+                    R.id.fragment_seasons);
+            if (seasons == null) {
+                // Make new fragment to show this selection.
+                seasons = SeasonsFragment.newInstance(getShowId());
+
+                // Execute a transaction, replacing any existing
+                // fragment with this one inside the frame.
+                FragmentTransaction ft = getFragmentManager().beginTransaction();
+                ft.replace(R.id.fragment_seasons, seasons);
+                ft.setTransition(FragmentTransaction.TRANSIT_FRAGMENT_FADE);
+                ft.commit();
+            }
+
+        } else {
+            // Otherwise we need to launch a new activity to display
+            // the dialog fragment with selected text.
+            Intent intent = new Intent();
+            intent.setClass(getActivity(), SeasonsActivity.class);
+            intent.putExtra(BaseColumns._ID, getShowId());
+            startActivity(intent);
+        }
+
+    }
+
+    private String getShowId() {
+        return getArguments().getString(Shows._ID);
+    }
+
+    private void fillShowData() {
+        show = DBUtils.getShow(getActivity(), getShowId());
+
+        if (show == null) {
+            return;
+        }
+
+        // Save info for sharing
+        mShareData.putString(ShareItems.IMDBID, show.getImdbId());
+        mShareData.putInt(ShareItems.TVDBID, Integer.valueOf(show.getId()));
+
+        // Show name
+        TextView showname = (TextView) getActivity().findViewById(R.id.seriesname);
+        showname.setText(show.getSeriesName());
+
+        // Running state
+        TextView status = (TextView) getActivity().findViewById(R.id.showStatus);
+        if (show.getStatus() == 1) {
+            status.setTextColor(Color.GREEN);
+            status.setText(getString(R.string.show_isalive));
+        } else if (show.getStatus() == 0) {
+            status.setTextColor(Color.GRAY);
+            status.setText(getString(R.string.show_isnotalive));
+        }
+
+        // Poster
+        if (Build.VERSION.SDK_INT > Build.VERSION_CODES.ECLAIR_MR1) {
+            // using alpha seems not to work on eclair, so only set a
+            // background on froyo+ then
+            final ImageView background = (ImageView) getActivity().findViewById(R.id.background);
+            Bitmap bg = imageCache.get(show.getPoster());
+            if (bg != null) {
+                BitmapDrawable drawable = new BitmapDrawable(getResources(), bg);
+                drawable.setAlpha(50);
+                background.setImageDrawable(drawable);
+            }
+        }
+
+        // Airtime and Network
+        String timeAndNetwork = "";
+        if (show.getAirsDayOfWeek().length() != 0 && show.getAirsTime() != -1) {
+            String[] values = Utils.parseMillisecondsToTime(show.getAirsTime(),
+                    show.getAirsDayOfWeek(), getActivity());
+            timeAndNetwork += values[1] + " " + values[0];
+        } else {
+            timeAndNetwork += getString(R.string.show_noairtime);
+        }
+        if (show.getNetwork().length() != 0) {
+            timeAndNetwork += " " + getString(R.string.show_network) + " " + show.getNetwork();
+        }
+        TextView showmeta = (TextView) getActivity().findViewById(R.id.showmeta);
+        showmeta.setText(timeAndNetwork);
+    }
+
+    private void fillEpisodeData() {
+        final Activity context = getActivity();
+        if (context == null) {
+            return;
+        }
+
+        TextView nextheader = (TextView) context.findViewById(R.id.nextheader);
+        TextView episodetitle = (TextView) context.findViewById(R.id.TextViewEpisodeTitle);
+        TextView numbers = (TextView) context.findViewById(R.id.TextViewEpisodeNumbers);
+
+        // // start share string
+        String sharestring = getString(R.string.share_checkout);
+        String episodestring = "";
+        sharestring += " \"" + ((TextView) context.findViewById(R.id.seriesname)).getText();
+
+        if (episodeid != 0) {
+            episodetitle.setVisibility(View.VISIBLE);
+            numbers.setVisibility(View.VISIBLE);
+            LinearLayout episodemeta = (LinearLayout) context.findViewById(R.id.episodemeta);
+            episodemeta.setVisibility(View.VISIBLE);
+
+            // final Bundle episode = mDbHelper.getEpisodeDetails(episodeid);
+            final Cursor episode = context.getContentResolver().query(
+                    Episodes.buildEpisodeUri(String.valueOf(episodeid)), EpisodeQuery.PROJECTION,
+                    null, null, null);
+            episode.moveToFirst();
+
+            // Airdate
+            mAirtime = episode.getLong(EpisodeQuery.FIRSTAIREDMS);
+            if (mAirtime != -1) {
+                final String[] dayAndTime = Utils.formatToTimeAndDay(mAirtime, context);
+                nextheader.setText(dayAndTime[2] + " (" + dayAndTime[1] + "):");
+            }
+
+            onLoadEpisodeDetails(episode);
+
+            // create share string
+            episodestring = ShareUtils.onCreateShareString(context, episode);
+
+            // Episode image
+            String imagePath = episode.getString(EpisodeQuery.IMAGE);
+            onLoadImage(imagePath);
+
+            episode.close();
+        } else {
+            // no next episode, display single line info text, remove other
+            // views
+            nextheader.setText("  " + getString(R.string.no_nextepisode));
+            episodetitle.setVisibility(View.GONE);
+            numbers.setVisibility(View.GONE);
+            LinearLayout episodemeta = (LinearLayout) context.findViewById(R.id.episodemeta);
+            episodemeta.setVisibility(View.GONE);
+        }
+
+        // finish share string
+        sharestring += " - " + episodestring + "\" via @SeriesGuide";
+        mShareData.putString(ShareItems.SHARESTRING, sharestring);
+        mShareData.putString(ShareItems.EPISODESTRING, episodestring);
+    }
+
+    protected void onLoadEpisode() {
+        final Activity context = getActivity();
+        if (context == null) {
+            return;
+        }
+
+        new Thread(new Runnable() {
+            public void run() {
+                episodeid = DBUtils.updateLatestEpisode(context, getShowId());
+                context.runOnUiThread(new Runnable() {
+                    public void run() {
+                        fillEpisodeData();
+                    }
+                });
+            }
+        }).start();
+    }
+
+    /**
+     * Load title, numbers, description, dvdnumber, directors, guesstars,
+     * writers and rating.
+     * 
+     * @param episode
+     */
+    protected void onLoadEpisodeDetails(final Cursor episode) {
+
+        // Episode title
+        TextView episodetitle = (TextView) getActivity().findViewById(R.id.TextViewEpisodeTitle);
+        episodetitle.setText(episode.getString(EpisodeQuery.TITLE));
+
+        // Season and Number
+        TextView numbers = (TextView) getActivity().findViewById(R.id.TextViewEpisodeNumbers);
+
+        // trakt
+        mShareData.putInt(ShareItems.TVDBID, episode.getInt(EpisodeQuery.REF_SHOW_ID));
+        mShareData.putInt(ShareItems.SEASON, episode.getInt(EpisodeQuery.SEASON));
+        mShareData.putInt(ShareItems.EPISODE, episode.getInt(EpisodeQuery.NUMBER));
+
+        numbers.setText(getString(R.string.season) + " " + episode.getString(EpisodeQuery.SEASON)
+                + " " + getString(R.string.episode) + " " + episode.getString(EpisodeQuery.NUMBER));
+
+        // Description
+        TextView description = (TextView) getActivity().findViewById(
+                R.id.TextViewEpisodeDescription);
+        description.setText(episode.getString(EpisodeQuery.OVERVIEW));
+
+        // DVD episode number
+        TextView dvdnumber = (TextView) getActivity().findViewById(R.id.textViewEpisodeDVDnumber);
+        dvdnumber.setText(getString(R.string.episode_dvdnumber) + ": "
+                + episode.getString(EpisodeQuery.DVDNUMBER));
+
+        // Directors
+        TextView directors = (TextView) getActivity().findViewById(R.id.TextViewEpisodeDirectors);
+        String directorsAll = Utils.splitAndKitTVDBStrings(episode
+                .getString(EpisodeQuery.DIRECTORS));
+        directors.setText(getString(R.string.episode_directors) + " " + directorsAll);
+
+        // Guest stars
+        TextView gueststars = (TextView) getActivity().findViewById(R.id.TextViewEpisodeGuestStars);
+        gueststars.setText(getString(R.string.episode_gueststars) + " "
+                + Utils.splitAndKitTVDBStrings(episode.getString(EpisodeQuery.GUESTSTARS)));
+
+        // Writers
+        TextView writers = (TextView) getActivity().findViewById(R.id.TextViewEpisodeWriters);
+        writers.setText(getString(R.string.episode_writers) + " "
+                + Utils.splitAndKitTVDBStrings(episode.getString(EpisodeQuery.WRITERS)));
+
+        // Rating
+        TextView rating = (TextView) getActivity().findViewById(R.id.value);
+        String ratingText = episode.getString(EpisodeQuery.RATING);
+        if (ratingText != null && ratingText.length() != 0) {
+            RatingBar ratingBar = (RatingBar) getActivity().findViewById(R.id.bar);
+            ratingBar.setProgress((int) (Double.valueOf(ratingText) / 0.1));
+            rating.setText(ratingText + "/10");
+        }
+
+        // TVDb button
+        getView().findViewById(R.id.buttonShowInfoIMDB).setVisibility(View.GONE);
+        final String showId = getShowId();
+        final String seasonId = episode.getString(EpisodeQuery.REF_SEASON_ID);
+        final String episodeId = episode.getString(EpisodeQuery._ID);
+        getView().findViewById(R.id.buttonTVDB).setOnClickListener(new OnClickListener() {
+            @Override
+            public void onClick(View v) {
+                Intent i = new Intent(Intent.ACTION_VIEW, Uri.parse(Constants.TVDB_EPISODE_URL_1
+                        + showId + Constants.TVDB_EPISODE_URL_2 + seasonId
+                        + Constants.TVDB_EPISODE_URL_3 + episodeId));
+                startActivity(i);
+            }
+        });
+    }
+
+    private void onMarkWatched() {
+        DBUtils.markEpisode(getActivity(), String.valueOf(episodeid), true);
+
+        Toast.makeText(getActivity(), getString(R.string.mark_episode), Toast.LENGTH_SHORT).show();
+
+        // load new episode, update seasons (if shown)
+        onLoadEpisode();
+        SeasonsFragment seasons = (SeasonsFragment) getFragmentManager().findFragmentById(
+                R.id.fragment_seasons);
+        if (seasons != null) {
+            seasons.updateUnwatchedCounts(false);
+        }
+    }
+
+    protected void onLoadImage(String imagePath) {
+        final FrameLayout container = (FrameLayout) getActivity().findViewById(R.id.imageContainer);
+
+        if (imagePath.length() != 0) {
+            container.setVisibility(View.VISIBLE);
+            final ImageView imageView = (ImageView) container
+                    .findViewById(R.id.ImageViewEpisodeImage);
+            final Bitmap bitmap = imageCache.get(imagePath);
+            if (bitmap != null) {
+                // image is in cache
+                imageView.setScaleType(ImageView.ScaleType.FIT_CENTER);
+                imageView.setImageBitmap(bitmap);
+            } else {
+                if (artTask == null) {
+                    artTask = (FetchArtTask) new FetchArtTask(imagePath, imageView, getActivity())
+                            .execute();
+                } else if (artTask != null && artTask.getStatus() == AsyncTask.Status.FINISHED) {
+                    artTask = (FetchArtTask) new FetchArtTask(imagePath, imageView, getActivity())
+                            .execute();
+                }
+            }
+        } else {
+            // no image available
+            container.setVisibility(View.GONE);
+        }
+    }
+
+    /**
+     * Launch show info activity.
+     */
+    private void onShowShowInfo() {
+        Intent i = new Intent(getActivity(), ShowInfoActivity.class);
+        i.putExtra(Shows._ID, getShowId());
+        startActivity(i);
+    }
+
+    interface EpisodeQuery {
+
+        String[] PROJECTION = new String[] {
+                Episodes._ID, Shows.REF_SHOW_ID, Episodes.OVERVIEW, Episodes.NUMBER,
+                Episodes.SEASON, Episodes.WATCHED, Episodes.FIRSTAIREDMS, Episodes.DIRECTORS,
+                Episodes.GUESTSTARS, Episodes.WRITERS, Episodes.RATING, Episodes.IMAGE,
+                Episodes.DVDNUMBER, Episodes.TITLE, Seasons.REF_SEASON_ID
+        };
+
+        int _ID = 0;
+
+        int REF_SHOW_ID = 1;
+
+        int OVERVIEW = 2;
+
+        int NUMBER = 3;
+
+        int SEASON = 4;
+
+        int WATCHED = 5;
+
+        int FIRSTAIREDMS = 6;
+
+        int DIRECTORS = 7;
+
+        int GUESTSTARS = 8;
+
+        int WRITERS = 9;
+
+        int RATING = 10;
+
+        int IMAGE = 11;
+
+        int DVDNUMBER = 12;
+
+        int TITLE = 13;
+
+        int REF_SEASON_ID = 14;
+    }
+}