--- conflicted
+++ resolved
@@ -1,653 +1,629 @@
-/*
- * Copyright 2011 Uwe Trottmann
- *
- * Licensed under the Apache License, Version 2.0 (the "License");
- * you may not use this file except in compliance with the License.
- * You may obtain a copy of the License at
- *
- *      http://www.apache.org/licenses/LICENSE-2.0
- *
- * Unless required by applicable law or agreed to in writing, software
- * distributed under the License is distributed on an "AS IS" BASIS,
- * WITHOUT WARRANTIES OR CONDITIONS OF ANY KIND, either express or implied.
- * See the License for the specific language governing permissions and
- * limitations under the License.
- */
-
-package com.battlelancer.seriesguide.ui;
-
-import com.actionbarsherlock.app.SherlockFragment;
-import com.actionbarsherlock.app.SherlockFragmentActivity;
-import com.actionbarsherlock.view.Menu;
-import com.actionbarsherlock.view.MenuInflater;
-import com.actionbarsherlock.view.MenuItem;
-import com.battlelancer.seriesguide.Constants;
-<<<<<<< HEAD
-import com.battlelancer.seriesguide.beta.R;
-=======
-import com.battlelancer.seriesguide.R;
->>>>>>> 4e8c3b48
-import com.battlelancer.seriesguide.items.Series;
-import com.battlelancer.seriesguide.provider.SeriesContract.Episodes;
-import com.battlelancer.seriesguide.provider.SeriesContract.Seasons;
-import com.battlelancer.seriesguide.provider.SeriesContract.Shows;
-import com.battlelancer.seriesguide.ui.dialogs.CheckInDialogFragment;
-import com.battlelancer.seriesguide.util.AnalyticsUtils;
-import com.battlelancer.seriesguide.util.DBUtils;
-import com.battlelancer.seriesguide.util.FetchArtTask;
-import com.battlelancer.seriesguide.util.ShareUtils;
-import com.battlelancer.seriesguide.util.ShareUtils.ShareItems;
-import com.battlelancer.seriesguide.util.ShareUtils.ShareMethod;
-import com.battlelancer.seriesguide.util.TraktSummaryTask;
-import com.battlelancer.seriesguide.util.TraktTask.OnTraktActionCompleteListener;
-import com.battlelancer.seriesguide.util.Utils;
-import com.battlelancer.thetvdbapi.ImageCache;
-
-import android.app.Activity;
-import android.content.Intent;
-import android.database.Cursor;
-import android.graphics.Bitmap;
-import android.graphics.Color;
-import android.graphics.drawable.BitmapDrawable;
-import android.net.Uri;
-import android.os.AsyncTask;
-import android.os.Build;
-import android.os.Bundle;
-import android.support.v4.app.FragmentTransaction;
-import android.view.LayoutInflater;
-import android.view.View;
-import android.view.View.OnClickListener;
-import android.view.ViewGroup;
-<<<<<<< HEAD
-=======
-import android.view.animation.AnimationUtils;
->>>>>>> 4e8c3b48
-import android.widget.FrameLayout;
-import android.widget.ImageButton;
-import android.widget.ImageView;
-import android.widget.LinearLayout;
-import android.widget.RatingBar;
-import android.widget.TextView;
-import android.widget.Toast;
-
-public class OverviewFragment extends SherlockFragment implements OnTraktActionCompleteListener {
-
-    private boolean mDualPane;
-
-    private Series mShow;
-
-    private ImageCache imageCache;
-
-    protected long mEpisodeId;
-
-    private FetchArtTask mArtTask;
-
-    private TraktSummaryTask mTraktTask;
-
-    final private Bundle mShareData = new Bundle();
-
-    private long mAirtime;
-
-    private boolean mCollected;
-
-    private int mSeasonNumber;
-
-    private int mEpisodeNumber;
-
-    /**
-     * All values have to be integer.
-     */
-    public interface InitBundle {
-        String SHOW_TVDBID = "show_tvdbid";
-    }
-
-    public void fireTrackerEvent(String label) {
-        AnalyticsUtils.getInstance(getActivity()).trackEvent("Overview", "Click", label, 0);
-    }
-
-    @Override
-    public View onCreateView(LayoutInflater inflater, ViewGroup container, Bundle savedInstanceState) {
-        if (container == null) {
-            return null;
-        }
-
-        View v = inflater.inflate(R.layout.overview_fragment, container, false);
-        v.findViewById(R.id.showinfo).setOnClickListener(new OnClickListener() {
-
-            public void onClick(View v) {
-                onShowShowInfo();
-            }
-        });
-        View seasonsButton = v.findViewById(R.id.gotoseasons);
-        if (seasonsButton != null) {
-            seasonsButton.setOnClickListener(new OnClickListener() {
-
-                public void onClick(View v) {
-                    showSeasons();
-                }
-            });
-        }
-
-        return v;
-    }
-
-    @Override
-    public void onCreate(Bundle savedInstanceState) {
-        super.onCreate(savedInstanceState);
-        AnalyticsUtils.getInstance(getActivity()).trackPageView("/Overview");
-    }
-
-    @Override
-    public void onActivityCreated(Bundle savedInstanceState) {
-        super.onActivityCreated(savedInstanceState);
-
-        if (getShowId() == 0) {
-            getActivity().finish();
-        }
-
-        imageCache = ImageCache.getInstance(getActivity());
-
-        fillShowData();
-
-        setHasOptionsMenu(true);
-
-        // Check to see if we have a frame in which to embed the details
-        // fragment directly in the containing UI.
-        View seasonsFragment = getActivity().findViewById(R.id.fragment_seasons);
-        mDualPane = seasonsFragment != null && seasonsFragment.getVisibility() == View.VISIBLE;
-
-        if (mDualPane) {
-            showSeasons();
-        }
-    }
-
-    @Override
-    public void onResume() {
-        super.onResume();
-        onLoadEpisode();
-    }
-
-    @Override
-    public void onDestroy() {
-        super.onDestroy();
-        if (mArtTask != null) {
-            mArtTask.cancel(true);
-            mArtTask = null;
-        }
-        if (mTraktTask != null) {
-            mTraktTask.cancel(true);
-            mTraktTask = null;
-        }
-    }
-
-    @Override
-    public void onCreateOptionsMenu(Menu menu, MenuInflater inflater) {
-        super.onCreateOptionsMenu(menu, inflater);
-        inflater.inflate(R.menu.overview_menu, menu);
-    }
-
-    @Override
-    public boolean onOptionsItemSelected(MenuItem item) {
-        switch (item.getItemId()) {
-            case R.id.menu_search: {
-                getActivity().onSearchRequested();
-                return true;
-            }
-            case R.id.menu_rate_trakt: {
-                fireTrackerEvent("Rate (trakt)");
-                onShareEpisode(ShareMethod.RATE_TRAKT, true);
-                return true;
-            }
-            case R.id.menu_share: {
-                fireTrackerEvent("Share (apps)");
-                onShareEpisode(ShareMethod.OTHER_SERVICES, true);
-                return true;
-            }
-        }
-        return super.onOptionsItemSelected(item);
-    }
-
-    private void onShareEpisode(ShareMethod shareMethod, boolean isInvalidateOptionsMenu) {
-        ShareUtils.onShareEpisode(getActivity(), mShareData, shareMethod, this);
-
-        if (isInvalidateOptionsMenu) {
-            // invalidate the options menu so a potentially new
-            // quick share action is displayed
-            getSherlockActivity().invalidateOptionsMenu();
-        }
-    }
-
-    private void showSeasons() {
-        if (mDualPane) {
-            // Check if fragment is shown, create new if needed.
-            SeasonsFragment seasons = (SeasonsFragment) getFragmentManager().findFragmentById(
-                    R.id.fragment_seasons);
-            if (seasons == null) {
-                // Make new fragment to show this selection.
-                seasons = SeasonsFragment.newInstance(getShowId());
-
-                // Execute a transaction, replacing any existing
-                // fragment with this one inside the frame.
-                FragmentTransaction ft = getFragmentManager().beginTransaction();
-                ft.setCustomAnimations(R.anim.fragment_slide_left_enter,
-                        R.anim.fragment_slide_left_exit);
-                ft.replace(R.id.fragment_seasons, seasons);
-                ft.commit();
-            }
-        } else {
-            // Otherwise we need to launch a new activity to display
-            // the dialog fragment with selected text.
-            Intent intent = new Intent();
-            intent.setClass(getActivity(), SeasonsActivity.class);
-            intent.putExtra(SeasonsFragment.InitBundle.SHOW_TVDBID, getShowId());
-            startActivity(intent);
-            getSherlockActivity().overridePendingTransition(R.anim.fragment_slide_left_enter,
-                    R.anim.fragment_slide_left_exit);
-        }
-
-    }
-
-    private int getShowId() {
-        return getArguments().getInt(InitBundle.SHOW_TVDBID);
-    }
-
-    private void fillShowData() {
-        mShow = DBUtils.getShow(getActivity(), String.valueOf(getShowId()));
-
-        if (mShow == null) {
-            return;
-        }
-
-        // Save info for sharing
-        mShareData.putString(ShareItems.IMDBID, mShow.getImdbId());
-        mShareData.putInt(ShareItems.TVDBID, Integer.valueOf(mShow.getId()));
-
-        // Show name
-        TextView showname = (TextView) getActivity().findViewById(R.id.seriesname);
-        showname.setText(mShow.getSeriesName());
-
-        // Running state
-        TextView status = (TextView) getActivity().findViewById(R.id.showStatus);
-        if (mShow.getStatus() == 1) {
-            status.setTextColor(Color.GREEN);
-            status.setText(getString(R.string.show_isalive));
-        } else if (mShow.getStatus() == 0) {
-            status.setTextColor(Color.GRAY);
-            status.setText(getString(R.string.show_isnotalive));
-        }
-
-        // Poster
-        if (Build.VERSION.SDK_INT > Build.VERSION_CODES.ECLAIR_MR1) {
-            // using alpha seems not to work on eclair, so only set a
-            // background on froyo+ then
-            final ImageView background = (ImageView) getActivity().findViewById(R.id.background);
-            Bitmap bg = imageCache.get(mShow.getPoster());
-            if (bg != null) {
-                BitmapDrawable drawable = new BitmapDrawable(getResources(), bg);
-                drawable.setAlpha(50);
-                background.setImageDrawable(drawable);
-            }
-        }
-
-        // Airtime and Network
-        String timeAndNetwork = "";
-        if (mShow.getAirsDayOfWeek().length() != 0 && mShow.getAirsTime() != -1) {
-            String[] values = Utils.parseMillisecondsToTime(mShow.getAirsTime(),
-                    mShow.getAirsDayOfWeek(), getActivity());
-            timeAndNetwork += values[1] + " " + values[0];
-        } else {
-            timeAndNetwork += getString(R.string.show_noairtime);
-        }
-        if (mShow.getNetwork().length() != 0) {
-            timeAndNetwork += " " + getString(R.string.show_network) + " " + mShow.getNetwork();
-        }
-        TextView showmeta = (TextView) getActivity().findViewById(R.id.showmeta);
-        showmeta.setText(timeAndNetwork);
-    }
-
-    private void fillEpisodeData() {
-        final Activity context = getActivity();
-        if (context == null) {
-            return;
-        }
-
-        TextView nextheader = (TextView) context.findViewById(R.id.nextheader);
-        TextView episodetitle = (TextView) context.findViewById(R.id.TextViewEpisodeTitle);
-        TextView numbers = (TextView) context.findViewById(R.id.TextViewEpisodeNumbers);
-
-        // // start share string
-        String sharestring = getString(R.string.share_checkout);
-        String episodestring = "";
-        sharestring += " \"" + ((TextView) context.findViewById(R.id.seriesname)).getText();
-
-        if (mEpisodeId != 0) {
-            episodetitle.setVisibility(View.VISIBLE);
-            numbers.setVisibility(View.VISIBLE);
-            LinearLayout episodemeta = (LinearLayout) context.findViewById(R.id.episodemeta);
-            episodemeta.setVisibility(View.VISIBLE);
-
-            // final Bundle episode = mDbHelper.getEpisodeDetails(episodeid);
-            final Cursor episode = context.getContentResolver().query(
-                    Episodes.buildEpisodeUri(String.valueOf(mEpisodeId)), EpisodeQuery.PROJECTION,
-                    null, null, null);
-            episode.moveToFirst();
-
-            // Airdate
-            mAirtime = episode.getLong(EpisodeQuery.FIRSTAIREDMS);
-            if (mAirtime != -1) {
-                final String[] dayAndTime = Utils.formatToTimeAndDay(mAirtime, context);
-                nextheader.setText(dayAndTime[2] + " (" + dayAndTime[1] + "):");
-            }
-
-            // create share string
-            episodestring = ShareUtils.onCreateShareString(context, episode);
-
-            onLoadEpisodeDetails(episode);
-
-            episode.close();
-        } else {
-            // no next episode, display single line info text, remove other
-            // views
-            nextheader.setText("  " + getString(R.string.no_nextepisode));
-            episodetitle.setVisibility(View.GONE);
-            numbers.setVisibility(View.GONE);
-            LinearLayout episodemeta = (LinearLayout) context.findViewById(R.id.episodemeta);
-            episodemeta.setVisibility(View.GONE);
-        }
-
-<<<<<<< HEAD
-=======
-        // animate view into visibility
-        final View overviewContainer = context.findViewById(R.id.overview_container);
-        if (overviewContainer.getVisibility() == View.GONE) {
-            final View progressContainer = context.findViewById(R.id.progress_container);
-            progressContainer.startAnimation(AnimationUtils.loadAnimation(context,
-                    android.R.anim.fade_out));
-            overviewContainer.startAnimation(AnimationUtils.loadAnimation(context,
-                    android.R.anim.fade_in));
-            progressContainer.setVisibility(View.GONE);
-            overviewContainer.setVisibility(View.VISIBLE);
-        }
-
->>>>>>> 4e8c3b48
-        // finish share string
-        sharestring += " - " + episodestring + "\" via @SeriesGuide";
-        mShareData.putString(ShareItems.SHARESTRING, sharestring);
-        mShareData.putString(ShareItems.EPISODESTRING, episodestring);
-    }
-
-    protected void onLoadEpisode() {
-        new AsyncTask<Void, Void, Integer>() {
-
-<<<<<<< HEAD
-=======
-            private final static int SUCCESS = 1;
-
-            private final static int ABORT = -1;
-
->>>>>>> 4e8c3b48
-            private SherlockFragmentActivity activity;
-
-            @Override
-            protected Integer doInBackground(Void... params) {
-                activity = getSherlockActivity();
-                if (activity == null) {
-<<<<<<< HEAD
-                    return -1;
-                }
-                mEpisodeId = DBUtils.updateLatestEpisode(activity, String.valueOf(getShowId()));
-                return 0;
-=======
-                    return ABORT;
-                }
-
-                mEpisodeId = DBUtils.updateLatestEpisode(activity, String.valueOf(getShowId()));
-
-                return SUCCESS;
->>>>>>> 4e8c3b48
-            }
-
-            @Override
-            protected void onPostExecute(Integer result) {
-<<<<<<< HEAD
-                if (result == 0 && isAdded()) {
-=======
-                // TODO do not reload all information every time, we would only
-                // need to load the new collected flag status and relative time
-                // (maybe ratings, too)
-                if (result == SUCCESS && isAdded()) {
->>>>>>> 4e8c3b48
-                    activity.invalidateOptionsMenu();
-                    fillEpisodeData();
-                }
-            }
-
-        }.execute();
-    }
-
-    protected void onLoadEpisodeDetails(final Cursor episode) {
-        mSeasonNumber = episode.getInt(EpisodeQuery.SEASON);
-        mEpisodeNumber = episode.getInt(EpisodeQuery.NUMBER);
-
-        // populate share bundle
-        mShareData.putInt(ShareItems.TVDBID, getShowId());
-        mShareData.putInt(ShareItems.SEASON, mSeasonNumber);
-        mShareData.putInt(ShareItems.EPISODE, mEpisodeNumber);
-
-        // Episode title
-        final String episodeTitle = episode.getString(EpisodeQuery.TITLE);
-        ((TextView) getView().findViewById(R.id.TextViewEpisodeTitle)).setText(episodeTitle);
-
-        // Season and episode number
-        ((TextView) getView().findViewById(R.id.TextViewEpisodeNumbers))
-                .setText(getString(R.string.season) + " " + mSeasonNumber + " "
-                        + getString(R.string.episode) + " " + mEpisodeNumber);
-
-        // Check in button
-        getView().findViewById(R.id.checkinButton).setOnClickListener(new OnClickListener() {
-            @Override
-            public void onClick(View v) {
-                CheckInDialogFragment f = CheckInDialogFragment.newInstance(
-                        mShareData.getString(ShareItems.IMDBID), getShowId(), mSeasonNumber,
-                        mEpisodeNumber, mShareData.getString(ShareItems.EPISODESTRING));
-                f.show(getFragmentManager(), "checkin-dialog");
-            }
-        });
-
-        // Watched button
-        getView().findViewById(R.id.watchedButton).setOnClickListener(new OnClickListener() {
-            @Override
-            public void onClick(View v) {
-                onMarkWatched();
-            }
-        });
-
-        // Collected button
-        mCollected = episode.getInt(EpisodeQuery.COLLECTED) == 1 ? true : false;
-
-        ImageButton collectedButton = (ImageButton) getView().findViewById(R.id.collectedButton);
-        collectedButton.setImageResource(mCollected ? R.drawable.ic_collected
-                : R.drawable.ic_action_collect);
-        collectedButton.setOnClickListener(new OnClickListener() {
-            @Override
-            public void onClick(View v) {
-                onToggleCollected();
-                ((ImageButton) v).setImageResource(mCollected ? R.drawable.ic_collected
-                        : R.drawable.ic_action_collect);
-            }
-        });
-
-        // Calendar button
-        getView().findViewById(R.id.calendarButton).setOnClickListener(new OnClickListener() {
-            @Override
-            public void onClick(View v) {
-                fireTrackerEvent("Add to calendar");
-                ShareUtils.onAddCalendarEvent(getActivity(), mShow.getSeriesName(),
-                        mShareData.getString(ShareItems.EPISODESTRING), mAirtime,
-                        mShow.getRuntime());
-            }
-        });
-
-        // Description, DVD episode number, Directors, Writers
-        ((TextView) getView().findViewById(R.id.TextViewEpisodeDescription)).setText(episode
-                .getString(EpisodeQuery.OVERVIEW));
-        Utils.setValueOrPlaceholder(getView().findViewById(R.id.textViewEpisodeDVDnumber),
-                episode.getString(EpisodeQuery.DVDNUMBER));
-        Utils.setValueOrPlaceholder(getView().findViewById(R.id.TextViewEpisodeDirectors),
-                Utils.splitAndKitTVDBStrings(episode.getString(EpisodeQuery.DIRECTORS)));
-        Utils.setValueOrPlaceholder(getView().findViewById(R.id.TextViewEpisodeWriters),
-                Utils.splitAndKitTVDBStrings(episode.getString(EpisodeQuery.WRITERS)));
-
-        // Guest stars
-        // don't display an unknown string if there are no gueststars, because
-        // then there are none
-        ((TextView) getView().findViewById(R.id.TextViewEpisodeGuestStars)).setText(Utils
-                .splitAndKitTVDBStrings(episode.getString(EpisodeQuery.GUESTSTARS)));
-
-        // TVDb rating
-        String ratingText = episode.getString(EpisodeQuery.RATING);
-        if (ratingText != null && ratingText.length() != 0) {
-            ((RatingBar) getView().findViewById(R.id.bar)).setProgress((int) (Double
-                    .valueOf(ratingText) / 0.1));
-            ((TextView) getView().findViewById(R.id.value)).setText(ratingText + "/10");
-        }
-
-        // IMDb and TVDb button
-        final String seasonId = episode.getString(EpisodeQuery.REF_SEASON_ID);
-        getView().findViewById(R.id.buttonShowInfoIMDB).setVisibility(View.GONE);
-        getView().findViewById(R.id.buttonTVDB).setOnClickListener(new OnClickListener() {
-            @Override
-            public void onClick(View v) {
-                Intent i = new Intent(Intent.ACTION_VIEW, Uri.parse(Constants.TVDB_EPISODE_URL_1
-                        + getShowId() + Constants.TVDB_EPISODE_URL_2 + seasonId
-                        + Constants.TVDB_EPISODE_URL_3 + mEpisodeId));
-                startActivity(i);
-            }
-        });
-
-        // trakt shouts button
-        getView().findViewById(R.id.buttonShouts).setOnClickListener(new OnClickListener() {
-            @Override
-            public void onClick(View v) {
-                if (!mDualPane) {
-                    Intent i = new Intent(getActivity(), TraktShoutsActivity.class);
-                    i.putExtras(TraktShoutsActivity.createInitBundle(getShowId(), mSeasonNumber,
-                            mEpisodeNumber, episodeTitle));
-                    startActivity(i);
-                } else {
-                    TraktShoutsFragment newFragment = TraktShoutsFragment.newInstance(episodeTitle,
-                            getShowId(), mSeasonNumber, mEpisodeNumber);
-                    newFragment.show(getFragmentManager(), "shouts-dialog");
-                }
-            }
-        });
-
-        // Episode image
-        String imagePath = episode.getString(EpisodeQuery.IMAGE);
-        onLoadImage(imagePath);
-
-        // trakt rating
-        mTraktTask = new TraktSummaryTask(getSherlockActivity(), getView()).episode(getShowId(),
-                mSeasonNumber, mEpisodeNumber);
-        if (Utils.isHoneycombOrHigher()) {
-            mTraktTask.executeOnExecutor(AsyncTask.THREAD_POOL_EXECUTOR);
-        } else {
-            mTraktTask.execute();
-        }
-    }
-
-    protected void onLoadImage(String imagePath) {
-        final FrameLayout container = (FrameLayout) getActivity().findViewById(R.id.imageContainer);
-
-        // clean up a previous task
-        if (mArtTask != null) {
-            mArtTask.cancel(true);
-            mArtTask = null;
-        }
-        mArtTask = (FetchArtTask) new FetchArtTask(imagePath, container, getActivity()).execute();
-    }
-
-    private void onMarkWatched() {
-        DBUtils.markEpisode(getActivity(), String.valueOf(mEpisodeId), true);
-        DBUtils.markSeenOnTrakt(getActivity(), getShowId(), mSeasonNumber, mEpisodeNumber, true);
-
-        Toast.makeText(getActivity(), getString(R.string.mark_episode), Toast.LENGTH_SHORT).show();
-
-        // load new episode, update seasons (if shown)
-        onLoadEpisode();
-        onUpdateSeasons();
-    }
-
-    private void onToggleCollected() {
-        mCollected = !mCollected;
-        DBUtils.collectEpisode(getActivity(), String.valueOf(mEpisodeId), mCollected);
-        DBUtils.markCollectedOnTrakt(getActivity(), getShowId(), mSeasonNumber, mEpisodeNumber,
-                mCollected);
-    }
-
-    private void onUpdateSeasons() {
-        SeasonsFragment seasons = (SeasonsFragment) getFragmentManager().findFragmentById(
-                R.id.fragment_seasons);
-        if (seasons != null) {
-            seasons.updateUnwatchedCounts(false);
-        }
-    }
-
-    /**
-     * Launch show info activity.
-     */
-    private void onShowShowInfo() {
-        Intent i = new Intent(getActivity(), ShowInfoActivity.class);
-        i.putExtra(ShowInfoActivity.InitBundle.SHOW_TVDBID, getShowId());
-        startActivity(i);
-    }
-
-    @Override
-    public void onTraktActionComplete(boolean wasSuccessfull) {
-        // load new episode, update seasons (if shown)
-        onLoadEpisode();
-        onUpdateSeasons();
-    }
-
-    interface EpisodeQuery {
-
-        String[] PROJECTION = new String[] {
-                Episodes._ID, Shows.REF_SHOW_ID, Episodes.OVERVIEW, Episodes.NUMBER,
-                Episodes.SEASON, Episodes.WATCHED, Episodes.FIRSTAIREDMS, Episodes.DIRECTORS,
-                Episodes.GUESTSTARS, Episodes.WRITERS, Episodes.RATING, Episodes.IMAGE,
-                Episodes.DVDNUMBER, Episodes.TITLE, Seasons.REF_SEASON_ID, Episodes.COLLECTED
-        };
-
-        int _ID = 0;
-
-        int REF_SHOW_ID = 1;
-
-        int OVERVIEW = 2;
-
-        int NUMBER = 3;
-
-        int SEASON = 4;
-
-        int WATCHED = 5;
-
-        int FIRSTAIREDMS = 6;
-
-        int DIRECTORS = 7;
-
-        int GUESTSTARS = 8;
-
-        int WRITERS = 9;
-
-        int RATING = 10;
-
-        int IMAGE = 11;
-
-        int DVDNUMBER = 12;
-
-        int TITLE = 13;
-
-        int REF_SEASON_ID = 14;
-
-        int COLLECTED = 15;
-    }
-}+/*
+ * Copyright 2011 Uwe Trottmann
+ *
+ * Licensed under the Apache License, Version 2.0 (the "License");
+ * you may not use this file except in compliance with the License.
+ * You may obtain a copy of the License at
+ *
+ *      http://www.apache.org/licenses/LICENSE-2.0
+ *
+ * Unless required by applicable law or agreed to in writing, software
+ * distributed under the License is distributed on an "AS IS" BASIS,
+ * WITHOUT WARRANTIES OR CONDITIONS OF ANY KIND, either express or implied.
+ * See the License for the specific language governing permissions and
+ * limitations under the License.
+ */
+
+package com.battlelancer.seriesguide.ui;
+
+import com.actionbarsherlock.app.SherlockFragment;
+import com.actionbarsherlock.app.SherlockFragmentActivity;
+import com.actionbarsherlock.view.Menu;
+import com.actionbarsherlock.view.MenuInflater;
+import com.actionbarsherlock.view.MenuItem;
+import com.battlelancer.seriesguide.Constants;
+import com.battlelancer.seriesguide.beta.R;
+import com.battlelancer.seriesguide.items.Series;
+import com.battlelancer.seriesguide.provider.SeriesContract.Episodes;
+import com.battlelancer.seriesguide.provider.SeriesContract.Seasons;
+import com.battlelancer.seriesguide.provider.SeriesContract.Shows;
+import com.battlelancer.seriesguide.ui.dialogs.CheckInDialogFragment;
+import com.battlelancer.seriesguide.util.AnalyticsUtils;
+import com.battlelancer.seriesguide.util.DBUtils;
+import com.battlelancer.seriesguide.util.FetchArtTask;
+import com.battlelancer.seriesguide.util.ShareUtils;
+import com.battlelancer.seriesguide.util.ShareUtils.ShareItems;
+import com.battlelancer.seriesguide.util.ShareUtils.ShareMethod;
+import com.battlelancer.seriesguide.util.TraktSummaryTask;
+import com.battlelancer.seriesguide.util.TraktTask.OnTraktActionCompleteListener;
+import com.battlelancer.seriesguide.util.Utils;
+import com.battlelancer.thetvdbapi.ImageCache;
+
+import android.app.Activity;
+import android.content.Intent;
+import android.database.Cursor;
+import android.graphics.Bitmap;
+import android.graphics.Color;
+import android.graphics.drawable.BitmapDrawable;
+import android.net.Uri;
+import android.os.AsyncTask;
+import android.os.Build;
+import android.os.Bundle;
+import android.support.v4.app.FragmentTransaction;
+import android.view.LayoutInflater;
+import android.view.View;
+import android.view.View.OnClickListener;
+import android.view.ViewGroup;
+import android.view.animation.AnimationUtils;
+import android.widget.FrameLayout;
+import android.widget.ImageButton;
+import android.widget.ImageView;
+import android.widget.LinearLayout;
+import android.widget.RatingBar;
+import android.widget.TextView;
+import android.widget.Toast;
+
+public class OverviewFragment extends SherlockFragment implements OnTraktActionCompleteListener {
+
+    private boolean mDualPane;
+
+    private Series mShow;
+
+    private ImageCache imageCache;
+
+    protected long mEpisodeId;
+
+    private FetchArtTask mArtTask;
+
+    private TraktSummaryTask mTraktTask;
+
+    final private Bundle mShareData = new Bundle();
+
+    private long mAirtime;
+
+    private boolean mCollected;
+
+    private int mSeasonNumber;
+
+    private int mEpisodeNumber;
+
+    /**
+     * All values have to be integer.
+     */
+    public interface InitBundle {
+        String SHOW_TVDBID = "show_tvdbid";
+    }
+
+    public void fireTrackerEvent(String label) {
+        AnalyticsUtils.getInstance(getActivity()).trackEvent("Overview", "Click", label, 0);
+    }
+
+    @Override
+    public View onCreateView(LayoutInflater inflater, ViewGroup container, Bundle savedInstanceState) {
+        if (container == null) {
+            return null;
+        }
+
+        View v = inflater.inflate(R.layout.overview_fragment, container, false);
+        v.findViewById(R.id.showinfo).setOnClickListener(new OnClickListener() {
+
+            public void onClick(View v) {
+                onShowShowInfo();
+            }
+        });
+        View seasonsButton = v.findViewById(R.id.gotoseasons);
+        if (seasonsButton != null) {
+            seasonsButton.setOnClickListener(new OnClickListener() {
+
+                public void onClick(View v) {
+                    showSeasons();
+                }
+            });
+        }
+
+        return v;
+    }
+
+    @Override
+    public void onCreate(Bundle savedInstanceState) {
+        super.onCreate(savedInstanceState);
+        AnalyticsUtils.getInstance(getActivity()).trackPageView("/Overview");
+    }
+
+    @Override
+    public void onActivityCreated(Bundle savedInstanceState) {
+        super.onActivityCreated(savedInstanceState);
+
+        if (getShowId() == 0) {
+            getActivity().finish();
+        }
+
+        imageCache = ImageCache.getInstance(getActivity());
+
+        fillShowData();
+
+        setHasOptionsMenu(true);
+
+        // Check to see if we have a frame in which to embed the details
+        // fragment directly in the containing UI.
+        View seasonsFragment = getActivity().findViewById(R.id.fragment_seasons);
+        mDualPane = seasonsFragment != null && seasonsFragment.getVisibility() == View.VISIBLE;
+
+        if (mDualPane) {
+            showSeasons();
+        }
+    }
+
+    @Override
+    public void onResume() {
+        super.onResume();
+        onLoadEpisode();
+    }
+
+    @Override
+    public void onDestroy() {
+        super.onDestroy();
+        if (mArtTask != null) {
+            mArtTask.cancel(true);
+            mArtTask = null;
+        }
+        if (mTraktTask != null) {
+            mTraktTask.cancel(true);
+            mTraktTask = null;
+        }
+    }
+
+    @Override
+    public void onCreateOptionsMenu(Menu menu, MenuInflater inflater) {
+        super.onCreateOptionsMenu(menu, inflater);
+        inflater.inflate(R.menu.overview_menu, menu);
+    }
+
+    @Override
+    public boolean onOptionsItemSelected(MenuItem item) {
+        switch (item.getItemId()) {
+            case R.id.menu_search: {
+                getActivity().onSearchRequested();
+                return true;
+            }
+            case R.id.menu_rate_trakt: {
+                fireTrackerEvent("Rate (trakt)");
+                onShareEpisode(ShareMethod.RATE_TRAKT, true);
+                return true;
+            }
+            case R.id.menu_share: {
+                fireTrackerEvent("Share (apps)");
+                onShareEpisode(ShareMethod.OTHER_SERVICES, true);
+                return true;
+            }
+        }
+        return super.onOptionsItemSelected(item);
+    }
+
+    private void onShareEpisode(ShareMethod shareMethod, boolean isInvalidateOptionsMenu) {
+        ShareUtils.onShareEpisode(getActivity(), mShareData, shareMethod, this);
+
+        if (isInvalidateOptionsMenu) {
+            // invalidate the options menu so a potentially new
+            // quick share action is displayed
+            getSherlockActivity().invalidateOptionsMenu();
+        }
+    }
+
+    private void showSeasons() {
+        if (mDualPane) {
+            // Check if fragment is shown, create new if needed.
+            SeasonsFragment seasons = (SeasonsFragment) getFragmentManager().findFragmentById(
+                    R.id.fragment_seasons);
+            if (seasons == null) {
+                // Make new fragment to show this selection.
+                seasons = SeasonsFragment.newInstance(getShowId());
+
+                // Execute a transaction, replacing any existing
+                // fragment with this one inside the frame.
+                FragmentTransaction ft = getFragmentManager().beginTransaction();
+                ft.setCustomAnimations(R.anim.fragment_slide_left_enter,
+                        R.anim.fragment_slide_left_exit);
+                ft.replace(R.id.fragment_seasons, seasons);
+                ft.commit();
+            }
+        } else {
+            // Otherwise we need to launch a new activity to display
+            // the dialog fragment with selected text.
+            Intent intent = new Intent();
+            intent.setClass(getActivity(), SeasonsActivity.class);
+            intent.putExtra(SeasonsFragment.InitBundle.SHOW_TVDBID, getShowId());
+            startActivity(intent);
+            getSherlockActivity().overridePendingTransition(R.anim.fragment_slide_left_enter,
+                    R.anim.fragment_slide_left_exit);
+        }
+
+    }
+
+    private int getShowId() {
+        return getArguments().getInt(InitBundle.SHOW_TVDBID);
+    }
+
+    private void fillShowData() {
+        mShow = DBUtils.getShow(getActivity(), String.valueOf(getShowId()));
+
+        if (mShow == null) {
+            return;
+        }
+
+        // Save info for sharing
+        mShareData.putString(ShareItems.IMDBID, mShow.getImdbId());
+        mShareData.putInt(ShareItems.TVDBID, Integer.valueOf(mShow.getId()));
+
+        // Show name
+        TextView showname = (TextView) getActivity().findViewById(R.id.seriesname);
+        showname.setText(mShow.getSeriesName());
+
+        // Running state
+        TextView status = (TextView) getActivity().findViewById(R.id.showStatus);
+        if (mShow.getStatus() == 1) {
+            status.setTextColor(Color.GREEN);
+            status.setText(getString(R.string.show_isalive));
+        } else if (mShow.getStatus() == 0) {
+            status.setTextColor(Color.GRAY);
+            status.setText(getString(R.string.show_isnotalive));
+        }
+
+        // Poster
+        if (Build.VERSION.SDK_INT > Build.VERSION_CODES.ECLAIR_MR1) {
+            // using alpha seems not to work on eclair, so only set a
+            // background on froyo+ then
+            final ImageView background = (ImageView) getActivity().findViewById(R.id.background);
+            Bitmap bg = imageCache.get(mShow.getPoster());
+            if (bg != null) {
+                BitmapDrawable drawable = new BitmapDrawable(getResources(), bg);
+                drawable.setAlpha(50);
+                background.setImageDrawable(drawable);
+            }
+        }
+
+        // Airtime and Network
+        String timeAndNetwork = "";
+        if (mShow.getAirsDayOfWeek().length() != 0 && mShow.getAirsTime() != -1) {
+            String[] values = Utils.parseMillisecondsToTime(mShow.getAirsTime(),
+                    mShow.getAirsDayOfWeek(), getActivity());
+            timeAndNetwork += values[1] + " " + values[0];
+        } else {
+            timeAndNetwork += getString(R.string.show_noairtime);
+        }
+        if (mShow.getNetwork().length() != 0) {
+            timeAndNetwork += " " + getString(R.string.show_network) + " " + mShow.getNetwork();
+        }
+        TextView showmeta = (TextView) getActivity().findViewById(R.id.showmeta);
+        showmeta.setText(timeAndNetwork);
+    }
+
+    private void fillEpisodeData() {
+        final Activity context = getActivity();
+        if (context == null) {
+            return;
+        }
+
+        TextView nextheader = (TextView) context.findViewById(R.id.nextheader);
+        TextView episodetitle = (TextView) context.findViewById(R.id.TextViewEpisodeTitle);
+        TextView numbers = (TextView) context.findViewById(R.id.TextViewEpisodeNumbers);
+
+        // // start share string
+        String sharestring = getString(R.string.share_checkout);
+        String episodestring = "";
+        sharestring += " \"" + ((TextView) context.findViewById(R.id.seriesname)).getText();
+
+        if (mEpisodeId != 0) {
+            episodetitle.setVisibility(View.VISIBLE);
+            numbers.setVisibility(View.VISIBLE);
+            LinearLayout episodemeta = (LinearLayout) context.findViewById(R.id.episodemeta);
+            episodemeta.setVisibility(View.VISIBLE);
+
+            // final Bundle episode = mDbHelper.getEpisodeDetails(episodeid);
+            final Cursor episode = context.getContentResolver().query(
+                    Episodes.buildEpisodeUri(String.valueOf(mEpisodeId)), EpisodeQuery.PROJECTION,
+                    null, null, null);
+            episode.moveToFirst();
+
+            // Airdate
+            mAirtime = episode.getLong(EpisodeQuery.FIRSTAIREDMS);
+            if (mAirtime != -1) {
+                final String[] dayAndTime = Utils.formatToTimeAndDay(mAirtime, context);
+                nextheader.setText(dayAndTime[2] + " (" + dayAndTime[1] + "):");
+            }
+
+            // create share string
+            episodestring = ShareUtils.onCreateShareString(context, episode);
+
+            onLoadEpisodeDetails(episode);
+
+            episode.close();
+        } else {
+            // no next episode, display single line info text, remove other
+            // views
+            nextheader.setText("  " + getString(R.string.no_nextepisode));
+            episodetitle.setVisibility(View.GONE);
+            numbers.setVisibility(View.GONE);
+            LinearLayout episodemeta = (LinearLayout) context.findViewById(R.id.episodemeta);
+            episodemeta.setVisibility(View.GONE);
+        }
+
+        // animate view into visibility
+        final View overviewContainer = context.findViewById(R.id.overview_container);
+        if (overviewContainer.getVisibility() == View.GONE) {
+            final View progressContainer = context.findViewById(R.id.progress_container);
+            progressContainer.startAnimation(AnimationUtils.loadAnimation(context,
+                    android.R.anim.fade_out));
+            overviewContainer.startAnimation(AnimationUtils.loadAnimation(context,
+                    android.R.anim.fade_in));
+            progressContainer.setVisibility(View.GONE);
+            overviewContainer.setVisibility(View.VISIBLE);
+        }
+
+        // finish share string
+        sharestring += " - " + episodestring + "\" via @SeriesGuide";
+        mShareData.putString(ShareItems.SHARESTRING, sharestring);
+        mShareData.putString(ShareItems.EPISODESTRING, episodestring);
+    }
+
+    protected void onLoadEpisode() {
+        new AsyncTask<Void, Void, Integer>() {
+
+            private final static int SUCCESS = 1;
+
+            private final static int ABORT = -1;
+
+            private SherlockFragmentActivity activity;
+
+            @Override
+            protected Integer doInBackground(Void... params) {
+                activity = getSherlockActivity();
+                if (activity == null) {
+                    return ABORT;
+                }
+
+                mEpisodeId = DBUtils.updateLatestEpisode(activity, String.valueOf(getShowId()));
+
+                return SUCCESS;
+            }
+
+            @Override
+            protected void onPostExecute(Integer result) {
+                // TODO do not reload all information every time, we would only
+                // need to load the new collected flag status and relative time
+                // (maybe ratings, too)
+                if (result == SUCCESS && isAdded()) {
+                    activity.invalidateOptionsMenu();
+                    fillEpisodeData();
+                }
+            }
+
+        }.execute();
+    }
+
+    protected void onLoadEpisodeDetails(final Cursor episode) {
+        mSeasonNumber = episode.getInt(EpisodeQuery.SEASON);
+        mEpisodeNumber = episode.getInt(EpisodeQuery.NUMBER);
+
+        // populate share bundle
+        mShareData.putInt(ShareItems.TVDBID, getShowId());
+        mShareData.putInt(ShareItems.SEASON, mSeasonNumber);
+        mShareData.putInt(ShareItems.EPISODE, mEpisodeNumber);
+
+        // Episode title
+        final String episodeTitle = episode.getString(EpisodeQuery.TITLE);
+        ((TextView) getView().findViewById(R.id.TextViewEpisodeTitle)).setText(episodeTitle);
+
+        // Season and episode number
+        ((TextView) getView().findViewById(R.id.TextViewEpisodeNumbers))
+                .setText(getString(R.string.season) + " " + mSeasonNumber + " "
+                        + getString(R.string.episode) + " " + mEpisodeNumber);
+
+        // Check in button
+        getView().findViewById(R.id.checkinButton).setOnClickListener(new OnClickListener() {
+            @Override
+            public void onClick(View v) {
+                CheckInDialogFragment f = CheckInDialogFragment.newInstance(
+                        mShareData.getString(ShareItems.IMDBID), getShowId(), mSeasonNumber,
+                        mEpisodeNumber, mShareData.getString(ShareItems.EPISODESTRING));
+                f.show(getFragmentManager(), "checkin-dialog");
+            }
+        });
+
+        // Watched button
+        getView().findViewById(R.id.watchedButton).setOnClickListener(new OnClickListener() {
+            @Override
+            public void onClick(View v) {
+                onMarkWatched();
+            }
+        });
+
+        // Collected button
+        mCollected = episode.getInt(EpisodeQuery.COLLECTED) == 1 ? true : false;
+
+        ImageButton collectedButton = (ImageButton) getView().findViewById(R.id.collectedButton);
+        collectedButton.setImageResource(mCollected ? R.drawable.ic_collected
+                : R.drawable.ic_action_collect);
+        collectedButton.setOnClickListener(new OnClickListener() {
+            @Override
+            public void onClick(View v) {
+                onToggleCollected();
+                ((ImageButton) v).setImageResource(mCollected ? R.drawable.ic_collected
+                        : R.drawable.ic_action_collect);
+            }
+        });
+
+        // Calendar button
+        getView().findViewById(R.id.calendarButton).setOnClickListener(new OnClickListener() {
+            @Override
+            public void onClick(View v) {
+                fireTrackerEvent("Add to calendar");
+                ShareUtils.onAddCalendarEvent(getActivity(), mShow.getSeriesName(),
+                        mShareData.getString(ShareItems.EPISODESTRING), mAirtime,
+                        mShow.getRuntime());
+            }
+        });
+
+        // Description, DVD episode number, Directors, Writers
+        ((TextView) getView().findViewById(R.id.TextViewEpisodeDescription)).setText(episode
+                .getString(EpisodeQuery.OVERVIEW));
+        Utils.setValueOrPlaceholder(getView().findViewById(R.id.textViewEpisodeDVDnumber),
+                episode.getString(EpisodeQuery.DVDNUMBER));
+        Utils.setValueOrPlaceholder(getView().findViewById(R.id.TextViewEpisodeDirectors),
+                Utils.splitAndKitTVDBStrings(episode.getString(EpisodeQuery.DIRECTORS)));
+        Utils.setValueOrPlaceholder(getView().findViewById(R.id.TextViewEpisodeWriters),
+                Utils.splitAndKitTVDBStrings(episode.getString(EpisodeQuery.WRITERS)));
+
+        // Guest stars
+        // don't display an unknown string if there are no gueststars, because
+        // then there are none
+        ((TextView) getView().findViewById(R.id.TextViewEpisodeGuestStars)).setText(Utils
+                .splitAndKitTVDBStrings(episode.getString(EpisodeQuery.GUESTSTARS)));
+
+        // TVDb rating
+        String ratingText = episode.getString(EpisodeQuery.RATING);
+        if (ratingText != null && ratingText.length() != 0) {
+            ((RatingBar) getView().findViewById(R.id.bar)).setProgress((int) (Double
+                    .valueOf(ratingText) / 0.1));
+            ((TextView) getView().findViewById(R.id.value)).setText(ratingText + "/10");
+        }
+
+        // IMDb and TVDb button
+        final String seasonId = episode.getString(EpisodeQuery.REF_SEASON_ID);
+        getView().findViewById(R.id.buttonShowInfoIMDB).setVisibility(View.GONE);
+        getView().findViewById(R.id.buttonTVDB).setOnClickListener(new OnClickListener() {
+            @Override
+            public void onClick(View v) {
+                Intent i = new Intent(Intent.ACTION_VIEW, Uri.parse(Constants.TVDB_EPISODE_URL_1
+                        + getShowId() + Constants.TVDB_EPISODE_URL_2 + seasonId
+                        + Constants.TVDB_EPISODE_URL_3 + mEpisodeId));
+                startActivity(i);
+            }
+        });
+
+        // trakt shouts button
+        getView().findViewById(R.id.buttonShouts).setOnClickListener(new OnClickListener() {
+            @Override
+            public void onClick(View v) {
+                if (!mDualPane) {
+                    Intent i = new Intent(getActivity(), TraktShoutsActivity.class);
+                    i.putExtras(TraktShoutsActivity.createInitBundle(getShowId(), mSeasonNumber,
+                            mEpisodeNumber, episodeTitle));
+                    startActivity(i);
+                } else {
+                    TraktShoutsFragment newFragment = TraktShoutsFragment.newInstance(episodeTitle,
+                            getShowId(), mSeasonNumber, mEpisodeNumber);
+                    newFragment.show(getFragmentManager(), "shouts-dialog");
+                }
+            }
+        });
+
+        // Episode image
+        String imagePath = episode.getString(EpisodeQuery.IMAGE);
+        onLoadImage(imagePath);
+
+        // trakt rating
+        mTraktTask = new TraktSummaryTask(getSherlockActivity(), getView()).episode(getShowId(),
+                mSeasonNumber, mEpisodeNumber);
+        if (Utils.isHoneycombOrHigher()) {
+            mTraktTask.executeOnExecutor(AsyncTask.THREAD_POOL_EXECUTOR);
+        } else {
+            mTraktTask.execute();
+        }
+    }
+
+    protected void onLoadImage(String imagePath) {
+        final FrameLayout container = (FrameLayout) getActivity().findViewById(R.id.imageContainer);
+
+        // clean up a previous task
+        if (mArtTask != null) {
+            mArtTask.cancel(true);
+            mArtTask = null;
+        }
+        mArtTask = (FetchArtTask) new FetchArtTask(imagePath, container, getActivity()).execute();
+    }
+
+    private void onMarkWatched() {
+        DBUtils.markEpisode(getActivity(), String.valueOf(mEpisodeId), true);
+        DBUtils.markSeenOnTrakt(getActivity(), getShowId(), mSeasonNumber, mEpisodeNumber, true);
+
+        Toast.makeText(getActivity(), getString(R.string.mark_episode), Toast.LENGTH_SHORT).show();
+
+        // load new episode, update seasons (if shown)
+        onLoadEpisode();
+        onUpdateSeasons();
+    }
+
+    private void onToggleCollected() {
+        mCollected = !mCollected;
+        DBUtils.collectEpisode(getActivity(), String.valueOf(mEpisodeId), mCollected);
+        DBUtils.markCollectedOnTrakt(getActivity(), getShowId(), mSeasonNumber, mEpisodeNumber,
+                mCollected);
+    }
+
+    private void onUpdateSeasons() {
+        SeasonsFragment seasons = (SeasonsFragment) getFragmentManager().findFragmentById(
+                R.id.fragment_seasons);
+        if (seasons != null) {
+            seasons.updateUnwatchedCounts(false);
+        }
+    }
+
+    /**
+     * Launch show info activity.
+     */
+    private void onShowShowInfo() {
+        Intent i = new Intent(getActivity(), ShowInfoActivity.class);
+        i.putExtra(ShowInfoActivity.InitBundle.SHOW_TVDBID, getShowId());
+        startActivity(i);
+    }
+
+    @Override
+    public void onTraktActionComplete(boolean wasSuccessfull) {
+        // load new episode, update seasons (if shown)
+        onLoadEpisode();
+        onUpdateSeasons();
+    }
+
+    interface EpisodeQuery {
+
+        String[] PROJECTION = new String[] {
+                Episodes._ID, Shows.REF_SHOW_ID, Episodes.OVERVIEW, Episodes.NUMBER,
+                Episodes.SEASON, Episodes.WATCHED, Episodes.FIRSTAIREDMS, Episodes.DIRECTORS,
+                Episodes.GUESTSTARS, Episodes.WRITERS, Episodes.RATING, Episodes.IMAGE,
+                Episodes.DVDNUMBER, Episodes.TITLE, Seasons.REF_SEASON_ID, Episodes.COLLECTED
+        };
+
+        int _ID = 0;
+
+        int REF_SHOW_ID = 1;
+
+        int OVERVIEW = 2;
+
+        int NUMBER = 3;
+
+        int SEASON = 4;
+
+        int WATCHED = 5;
+
+        int FIRSTAIREDMS = 6;
+
+        int DIRECTORS = 7;
+
+        int GUESTSTARS = 8;
+
+        int WRITERS = 9;
+
+        int RATING = 10;
+
+        int IMAGE = 11;
+
+        int DVDNUMBER = 12;
+
+        int TITLE = 13;
+
+        int REF_SEASON_ID = 14;
+
+        int COLLECTED = 15;
+    }
+}