<<<<<<< HEAD

package com.battlelancer.seriesguide.ui;

import com.actionbarsherlock.app.SherlockDialogFragment;
import com.battlelancer.seriesguide.R;
import com.battlelancer.seriesguide.util.AnalyticsUtils;
import com.battlelancer.seriesguide.util.ImageDownloader;
import com.battlelancer.seriesguide.util.ShareUtils.ShareItems;
import com.battlelancer.seriesguide.util.TraktTask;
import com.battlelancer.seriesguide.util.TraktTask.OnTraktActionCompleteListener;
import com.battlelancer.seriesguide.util.Utils;
import com.jakewharton.apibuilder.ApiException;
import com.jakewharton.trakt.ServiceManager;
import com.jakewharton.trakt.TraktException;
import com.jakewharton.trakt.entities.Shout;

import android.content.Context;
import android.content.Intent;
import android.net.Uri;
import android.os.Bundle;
import android.os.Handler;
import android.support.v4.app.DialogFragment;
import android.support.v4.app.ListFragment;
import android.support.v4.app.LoaderManager.LoaderCallbacks;
import android.support.v4.content.AsyncTaskLoader;
import android.support.v4.content.Loader;
import android.text.format.DateUtils;
import android.view.LayoutInflater;
import android.view.View;
import android.view.View.OnClickListener;
import android.view.ViewGroup;
import android.view.animation.AnimationUtils;
import android.widget.AdapterView;
import android.widget.ArrayAdapter;
import android.widget.CheckBox;
import android.widget.EditText;
import android.widget.ImageView;
import android.widget.ListAdapter;
import android.widget.ListView;
import android.widget.TextView;

import java.util.ArrayList;
import java.util.List;

/**
 * A hybrid of {@link DialogFragment} and {@link ListFragment} to display show
 * or episode shouts and for posting own shouts.
 */
public class TraktShoutsFragment extends SherlockDialogFragment implements
        LoaderCallbacks<List<Shout>>, OnTraktActionCompleteListener {

    /**
     * Build a {@link TraktShoutsFragment} for shouts of an episode.
     * 
     * @param title
     * @param tvdbId
     * @param season
     * @param episode
     * @return
     */
    public static TraktShoutsFragment newInstance(String title, int tvdbId, int season, int episode) {
        TraktShoutsFragment f = new TraktShoutsFragment();
        Bundle args = new Bundle();
        args.putString(ShareItems.SHARESTRING, title);
        args.putInt(ShareItems.TVDBID, tvdbId);
        args.putInt(ShareItems.SEASON, season);
        args.putInt(ShareItems.EPISODE, episode);
        f.setArguments(args);
        return f;
    }

    /**
     * Build a {@link TraktShoutsFragment} for shouts of a show.
     * 
     * @param title
     * @param tvdbId
     * @return
     */
    public static TraktShoutsFragment newInstance(String title, int tvdbId) {
        TraktShoutsFragment f = new TraktShoutsFragment();
        Bundle args = new Bundle();
        args.putString(ShareItems.SHARESTRING, title);
        args.putInt(ShareItems.TVDBID, tvdbId);
        args.putInt(ShareItems.EPISODE, 0);
        f.setArguments(args);
        return f;
    }

    static final int INTERNAL_EMPTY_ID = 0x00ff0001;

    static final int INTERNAL_LIST_CONTAINER_ID = 0x00ff0003;

    final private Handler mHandler = new Handler();

    final private Runnable mRequestFocus = new Runnable() {
        public void run() {
            mList.focusableViewAvailable(mList);
        }
    };

    final private AdapterView.OnItemClickListener mOnClickListener = new AdapterView.OnItemClickListener() {
        public void onItemClick(AdapterView<?> parent, View v, int position, long id) {
            onListItemClick((ListView) parent, v, position, id);
        }
    };

    TraktShoutsAdapter mAdapter;

    ListView mList;

    View mEmptyView;

    TextView mStandardEmptyView;

    View mProgressContainer;

    View mListContainer;

    CharSequence mEmptyText;

    boolean mListShown;

    @Override
    public View onCreateView(LayoutInflater inflater, ViewGroup container, Bundle savedInstanceState) {
        View v = inflater.inflate(R.layout.shouts_fragment, container, false);
        final EditText shouttext = (EditText) v.findViewById(R.id.shouttext);
        final CheckBox checkIsSpoiler = (CheckBox) v.findViewById(R.id.checkIsSpoiler);

        v.findViewById(R.id.shoutbutton).setOnClickListener(new OnClickListener() {

            @Override
            public void onClick(View v) {
                // prevent empty shouts
                final String shout = shouttext.getText().toString();
                if (shout.length() == 0) {
                    return;
                }

                // disable the shout button
                v.setEnabled(false);

                final Bundle args = getArguments();
                int tvdbid = args.getInt(ShareItems.TVDBID);
                int episode = args.getInt(ShareItems.EPISODE);
                final boolean isSpoiler = checkIsSpoiler.isChecked();

                if (episode == 0) {
                    // shout for a show
                    new TraktTask(getSherlockActivity(), getFragmentManager(),
                            TraktShoutsFragment.this).shout(tvdbid, shout, isSpoiler).execute();
                } else {
                    // shout for an episode
                    int season = args.getInt(ShareItems.SEASON);
                    new TraktTask(getSherlockActivity(), getFragmentManager(),
                            TraktShoutsFragment.this).shout(tvdbid, season, episode, shout,
                            isSpoiler).execute();
                }
            }
        });

        if (getDialog() != null) {
            getDialog()
                    .setTitle(
                            getString(R.string.shouts_for,
                                    getArguments().getString(ShareItems.SHARESTRING)));
        }
        return v;
    }

    /**
     * Attach to list view once the view hierarchy has been created.
     */
    @Override
    public void onViewCreated(View view, Bundle savedInstanceState) {
        super.onViewCreated(view, savedInstanceState);
        ensureList();
    }

    @Override
    public void onActivityCreated(Bundle savedInstanceState) {
        super.onActivityCreated(savedInstanceState);

        AnalyticsUtils.getInstance(getActivity()).trackPageView("/Shouts");

        mAdapter = new TraktShoutsAdapter(getActivity());
        setListAdapter(mAdapter);

        // nag about no connectivity
        if (!Utils.isNetworkConnected(getSherlockActivity())) {
            setListShown(true);
            ((TextView) mEmptyView).setText(R.string.offline);
        } else {
            setListShown(false);
            getLoaderManager().initLoader(0, getArguments(), this);
            mHandler.postDelayed(mUpdateShoutsRunnable, DateUtils.MINUTE_IN_MILLIS);
        }
    }

    private Runnable mUpdateShoutsRunnable = new Runnable() {
        @Override
        public void run() {
            getLoaderManager().restartLoader(0, getArguments(), TraktShoutsFragment.this);
            mHandler.postDelayed(mUpdateShoutsRunnable, DateUtils.MINUTE_IN_MILLIS);
        }
    };

    /**
     * Detach from list view.
     */
    @Override
    public void onDestroyView() {
        mHandler.removeCallbacks(mRequestFocus);
        mHandler.removeCallbacks(mUpdateShoutsRunnable);
        mList = null;
        mListShown = false;
        mEmptyView = mProgressContainer = mListContainer = null;
        mStandardEmptyView = null;
        super.onDestroyView();
    }

    /**
     * Provide the cursor for the list view.
     */
    public void setListAdapter(TraktShoutsAdapter adapter) {
        boolean hadAdapter = mAdapter != null;
        mAdapter = adapter;
        if (mList != null) {
            mList.setAdapter(adapter);
            if (!mListShown && !hadAdapter) {
                // The list was hidden, and previously didn't have an
                // adapter. It is now time to show it.
                setListShown(true, getView().getWindowToken() != null);
            }
        }
    }

    public void onListItemClick(ListView l, View v, int position, long id) {
        final Shout shout = (Shout) l.getItemAtPosition(position);

        if (shout.spoiler) {
            // if shout is a spoiler, first click will reveal the shout
            shout.spoiler = false;
            TextView shoutText = (TextView) v.findViewById(R.id.shout);
            if (shoutText != null) {
                shoutText.setText(shout.shout);
            }
        } else {
            // open trakt user profile web page
            if (shout.user.url != null) {
                Intent myIntent = new Intent(Intent.ACTION_VIEW, Uri.parse(shout.user.url));
                startActivity(myIntent);
            }
        }
    }

    @Override
    public Loader<List<Shout>> onCreateLoader(int id, Bundle args) {
        return new TraktShoutsLoader(getSherlockActivity(), args);
    }

    @Override
    public void onLoadFinished(Loader<List<Shout>> loader, List<Shout> data) {
        mAdapter.setData(data);

        if (isResumed()) {
            setListShown(true);
        } else {
            setListShownNoAnimation(true);
        }
    }

    @Override
    public void onLoaderReset(Loader<List<Shout>> data) {
        mAdapter.setData(null);
    }

    /**
     * Control whether the list is being displayed. You can make it not
     * displayed if you are waiting for the initial data to show in it. During
     * this time an indeterminant progress indicator will be shown instead.
     * <p>
     * Applications do not normally need to use this themselves. The default
     * behavior of ListFragment is to start with the list not being shown, only
     * showing it once an adapter is given with
     * {@link #setListAdapter(ListAdapter)}. If the list at that point had not
     * been shown, when it does get shown it will be do without the user ever
     * seeing the hidden state.
     * 
     * @param shown If true, the list view is shown; if false, the progress
     *            indicator. The initial value is true.
     */
    public void setListShown(boolean shown) {
        setListShown(shown, true);
    }

    /**
     * Like {@link #setListShown(boolean)}, but no animation is used when
     * transitioning from the previous state.
     */
    public void setListShownNoAnimation(boolean shown) {
        setListShown(shown, false);
    }

    /**
     * Control whether the list is being displayed. You can make it not
     * displayed if you are waiting for the initial data to show in it. During
     * this time an indeterminant progress indicator will be shown instead.
     * 
     * @param shown If true, the list view is shown; if false, the progress
     *            indicator. The initial value is true.
     * @param animate If true, an animation will be used to transition to the
     *            new state.
     */
    private void setListShown(boolean shown, boolean animate) {
        ensureList();
        if (mProgressContainer == null) {
            throw new IllegalStateException("Can't be used with a custom content view");
        }
        if (mListShown == shown) {
            return;
        }
        mListShown = shown;
        if (shown) {
            if (animate) {
                mProgressContainer.startAnimation(AnimationUtils.loadAnimation(getActivity(),
                        android.R.anim.fade_out));
                mListContainer.startAnimation(AnimationUtils.loadAnimation(getActivity(),
                        android.R.anim.fade_in));
            } else {
                mProgressContainer.clearAnimation();
                mListContainer.clearAnimation();
            }
            mProgressContainer.setVisibility(View.GONE);
            mListContainer.setVisibility(View.VISIBLE);
        } else {
            if (animate) {
                mProgressContainer.startAnimation(AnimationUtils.loadAnimation(getActivity(),
                        android.R.anim.fade_in));
                mListContainer.startAnimation(AnimationUtils.loadAnimation(getActivity(),
                        android.R.anim.fade_out));
            } else {
                mProgressContainer.clearAnimation();
                mListContainer.clearAnimation();
            }
            mProgressContainer.setVisibility(View.VISIBLE);
            mListContainer.setVisibility(View.GONE);
        }
    }

    private void ensureList() {
        if (mList != null) {
            return;
        }
        View root = getView();
        if (root == null) {
            throw new IllegalStateException("Content view not yet created");
        }
        if (root instanceof ListView) {
            mList = (ListView) root;
        } else {
            mStandardEmptyView = (TextView) root.findViewById(INTERNAL_EMPTY_ID);
            if (mStandardEmptyView == null) {
                mEmptyView = root.findViewById(android.R.id.empty);
            } else {
                mStandardEmptyView.setVisibility(View.GONE);
            }
            mProgressContainer = root.findViewById(R.id.progress_container);
            mListContainer = root.findViewById(R.id.list_container);
            View rawListView = root.findViewById(android.R.id.list);
            if (!(rawListView instanceof ListView)) {
                if (rawListView == null) {
                    throw new RuntimeException(
                            "Your content must have a ListView whose id attribute is "
                                    + "'android.R.id.list'");
                }
                throw new RuntimeException(
                        "Content has view with id attribute 'android.R.id.list' "
                                + "that is not a ListView class");
            }
            mList = (ListView) rawListView;
            if (mEmptyView != null) {
                mList.setEmptyView(mEmptyView);
            } else if (mEmptyText != null) {
                mStandardEmptyView.setText(mEmptyText);
                mList.setEmptyView(mStandardEmptyView);
            }
        }
        mListShown = true;
        mList.setOnItemClickListener(mOnClickListener);
        if (mAdapter != null) {
            TraktShoutsAdapter adapter = mAdapter;
            mAdapter = null;
            setListAdapter(adapter);
        } else {
            // We are starting without an adapter, so assume we won't
            // have our data right away and start with the progress indicator.
            if (mProgressContainer != null) {
                setListShown(false, false);
            }
        }
        mHandler.post(mRequestFocus);
    }

    public static class TraktShoutsLoader extends AsyncTaskLoader<List<Shout>> {

        private Bundle mArgs;

        private List<Shout> mResults;

        public TraktShoutsLoader(Context context, Bundle args) {
            super(context);
            mArgs = args;
        }

        @Override
        public List<Shout> loadInBackground() {
            int tvdbId = mArgs.getInt(ShareItems.TVDBID);
            int episode = mArgs.getInt(ShareItems.EPISODE);

            ServiceManager manager = Utils.getServiceManager(getContext());
            List<Shout> shouts = new ArrayList<Shout>();
            try {
                if (episode == 0) {
                    shouts = manager.showService().shouts(tvdbId).fire();
                } else {
                    int season = mArgs.getInt(ShareItems.SEASON);
                    shouts = manager.showService().episodeShouts(tvdbId, season, episode).fire();
                }
            } catch (TraktException te) {
                return null;
            } catch (ApiException ae) {
                return null;
            }

            return shouts;
        }

        /**
         * Called when there is new data to deliver to the client. The super
         * class will take care of delivering it; the implementation here just
         * adds a little more logic.
         */
        @Override
        public void deliverResult(List<Shout> results) {
            if (isReset()) {
                // An async query came in while the loader is stopped. We
                // don't need the result.
                if (results != null) {
                    onReleaseResources(results);
                }
            }
            List<Shout> oldResults = results;
            mResults = results;

            if (isStarted()) {
                // If the Loader is currently started, we can immediately
                // deliver its results.
                super.deliverResult(results);
            }

            if (oldResults != null) {
                onReleaseResources(oldResults);
            }
        }

        @Override
        protected void onStartLoading() {
            if (mResults != null) {
                deliverResult(mResults);
            } else {
                forceLoad();
            }
        }

        /**
         * Handles a request to stop the Loader.
         */
        @Override
        protected void onStopLoading() {
            // Attempt to cancel the current load task if possible.
            cancelLoad();
        }

        /**
         * Handles a request to cancel a load.
         */
        @Override
        public void onCanceled(List<Shout> data) {
            super.onCanceled(data);

            onReleaseResources(data);
        }

        /**
         * Handles a request to completely reset the Loader.
         */
        @Override
        protected void onReset() {
            super.onReset();

            // Ensure the loader is stopped
            onStopLoading();

            // At this point we can release resources
            if (mResults != null) {
                onReleaseResources(mResults);
                mResults = null;
            }
        }

        /**
         * Helper function to take care of releasing resources associated with
         * an actively loaded data set.
         */
        protected void onReleaseResources(List<Shout> apps) {
            // For a simple List<> there is nothing to do. For something
            // like a Cursor, we would close it here.
        }
    }

    /**
     * Custom ArrayAdapter which binds {@link Shout} items to views using the
     * ViewHolder pattern and downloads avatars using the
     * {@link ImageDownloader}.
     * 
     * @author Aeon
     */
    private static class TraktShoutsAdapter extends ArrayAdapter<Shout> {
        private final ImageDownloader mImageDownloader;

        private final LayoutInflater mInflater;

        public TraktShoutsAdapter(Context context) {
            super(context, R.layout.shout);
            mImageDownloader = ImageDownloader.getInstance(context);
            mInflater = (LayoutInflater) context.getSystemService(Context.LAYOUT_INFLATER_SERVICE);
        }

        public void setData(List<Shout> data) {
            clear();
            if (data != null) {
                for (Shout item : data) {
                    add(item);
                }
            }
        }

        @Override
        public View getView(int position, View convertView, ViewGroup parent) {
            // A ViewHolder keeps references to children views to avoid
            // unneccessary calls to findViewById() on each row.
            ViewHolder holder;

            if (convertView == null) {
                convertView = mInflater.inflate(R.layout.shout, null);

                holder = new ViewHolder();
                holder.name = (TextView) convertView.findViewById(R.id.name);
                holder.shout = (TextView) convertView.findViewById(R.id.shout);
                holder.timestamp = (TextView) convertView.findViewById(R.id.timestamp);
                holder.avatar = (ImageView) convertView.findViewById(R.id.avatar);

                convertView.setTag(holder);
            } else {
                holder = (ViewHolder) convertView.getTag();
            }

            // Bind the data efficiently with the holder.
            final Shout shout = getItem(position);

            holder.name.setText(shout.user.username);
            mImageDownloader.download(shout.user.avatar, holder.avatar, false);

            if (shout.spoiler) {
                holder.shout.setText(R.string.isspoiler);
            } else {
                holder.shout.setText(shout.shout);
            }

            String timestamp = (String) DateUtils.getRelativeTimeSpanString(
                    shout.inserted.getTimeInMillis(), System.currentTimeMillis(),
                    DateUtils.MINUTE_IN_MILLIS, DateUtils.FORMAT_ABBREV_ALL);
            holder.timestamp.setText(timestamp);

            return convertView;
        }

        static class ViewHolder {
            TextView name;

            TextView shout;

            TextView timestamp;

            ImageView avatar;
        }
    }

    @Override
    public void onTraktActionComplete(boolean wasSuccessfull) {
        if (getView() != null) {

            EditText shoutText = (EditText) getView().findViewById(R.id.shouttext);
            View button = getView().findViewById(R.id.shoutbutton);

            if (shoutText != null && button != null) {
                // reenable the shout button
                button.setEnabled(true);

                if (wasSuccessfull) {
                    // clear the text field and show recent shout
                    shoutText.setText("");
                    getLoaderManager().restartLoader(0, getArguments(), this);
                }
            }
        }
    }
}
=======

package com.battlelancer.seriesguide.ui;

import com.actionbarsherlock.app.SherlockDialogFragment;
import com.battlelancer.seriesguide.beta.R;
import com.battlelancer.seriesguide.util.AnalyticsUtils;
import com.battlelancer.seriesguide.util.ImageDownloader;
import com.battlelancer.seriesguide.util.ShareUtils.ShareItems;
import com.battlelancer.seriesguide.util.TraktTask;
import com.battlelancer.seriesguide.util.TraktTask.OnTraktActionCompleteListener;
import com.battlelancer.seriesguide.util.Utils;
import com.jakewharton.apibuilder.ApiException;
import com.jakewharton.trakt.ServiceManager;
import com.jakewharton.trakt.TraktException;
import com.jakewharton.trakt.entities.Shout;

import android.content.Context;
import android.content.Intent;
import android.net.Uri;
import android.os.Bundle;
import android.os.Handler;
import android.support.v4.app.DialogFragment;
import android.support.v4.app.ListFragment;
import android.support.v4.app.LoaderManager.LoaderCallbacks;
import android.support.v4.content.AsyncTaskLoader;
import android.support.v4.content.Loader;
import android.text.format.DateUtils;
import android.view.LayoutInflater;
import android.view.View;
import android.view.View.OnClickListener;
import android.view.ViewGroup;
import android.view.animation.AnimationUtils;
import android.widget.AdapterView;
import android.widget.ArrayAdapter;
import android.widget.CheckBox;
import android.widget.EditText;
import android.widget.ImageView;
import android.widget.ListAdapter;
import android.widget.ListView;
import android.widget.TextView;

import java.util.ArrayList;
import java.util.List;

/**
 * A hybrid of {@link DialogFragment} and {@link ListFragment} to display show
 * or episode shouts and for posting own shouts.
 */
public class TraktShoutsFragment extends SherlockDialogFragment implements
        LoaderCallbacks<List<Shout>>, OnTraktActionCompleteListener {

    /**
     * Build a {@link TraktShoutsFragment} for shouts of an episode.
     * 
     * @param title
     * @param tvdbId
     * @param season
     * @param episode
     * @return
     */
    public static TraktShoutsFragment newInstance(String title, int tvdbId, int season, int episode) {
        TraktShoutsFragment f = new TraktShoutsFragment();
        Bundle args = new Bundle();
        args.putString(ShareItems.SHARESTRING, title);
        args.putInt(ShareItems.TVDBID, tvdbId);
        args.putInt(ShareItems.SEASON, season);
        args.putInt(ShareItems.EPISODE, episode);
        f.setArguments(args);
        return f;
    }

    /**
     * Build a {@link TraktShoutsFragment} for shouts of a show.
     * 
     * @param title
     * @param tvdbId
     * @return
     */
    public static TraktShoutsFragment newInstance(String title, int tvdbId) {
        TraktShoutsFragment f = new TraktShoutsFragment();
        Bundle args = new Bundle();
        args.putString(ShareItems.SHARESTRING, title);
        args.putInt(ShareItems.TVDBID, tvdbId);
        args.putInt(ShareItems.EPISODE, 0);
        f.setArguments(args);
        return f;
    }

    static final int INTERNAL_EMPTY_ID = 0x00ff0001;

    static final int INTERNAL_LIST_CONTAINER_ID = 0x00ff0003;

    final private Handler mHandler = new Handler();

    final private Runnable mRequestFocus = new Runnable() {
        public void run() {
            mList.focusableViewAvailable(mList);
        }
    };

    final private AdapterView.OnItemClickListener mOnClickListener = new AdapterView.OnItemClickListener() {
        public void onItemClick(AdapterView<?> parent, View v, int position, long id) {
            onListItemClick((ListView) parent, v, position, id);
        }
    };

    TraktShoutsAdapter mAdapter;

    ListView mList;

    View mEmptyView;

    TextView mStandardEmptyView;

    View mProgressContainer;

    View mListContainer;

    CharSequence mEmptyText;

    boolean mListShown;

    @Override
    public View onCreateView(LayoutInflater inflater, ViewGroup container, Bundle savedInstanceState) {
        View v = inflater.inflate(R.layout.shouts_fragment, container, false);
        final EditText shouttext = (EditText) v.findViewById(R.id.shouttext);
        final CheckBox checkIsSpoiler = (CheckBox) v.findViewById(R.id.checkIsSpoiler);

        v.findViewById(R.id.shoutbutton).setOnClickListener(new OnClickListener() {

            @Override
            public void onClick(View v) {
                // prevent empty shouts
                final String shout = shouttext.getText().toString();
                if (shout.length() == 0) {
                    return;
                }

                // disable the shout button
                v.setEnabled(false);

                final Bundle args = getArguments();
                int tvdbid = args.getInt(ShareItems.TVDBID);
                int episode = args.getInt(ShareItems.EPISODE);
                final boolean isSpoiler = checkIsSpoiler.isChecked();

                if (episode == 0) {
                    // shout for a show
                    Utils.executeAsyncTask(new TraktTask(getSherlockActivity(),
                            getFragmentManager(), TraktShoutsFragment.this).shout(tvdbid, shout,
                            isSpoiler), new Void[] {
                        null
                    });
                } else {
                    // shout for an episode
                    int season = args.getInt(ShareItems.SEASON);
                    Utils.executeAsyncTask(new TraktTask(getSherlockActivity(),
                            getFragmentManager(), TraktShoutsFragment.this).shout(tvdbid, season,
                            episode, shout, isSpoiler), new Void[] {
                        null
                    });
                }
            }
        });

        if (getDialog() != null) {
            getDialog()
                    .setTitle(
                            getString(R.string.shouts_for,
                                    getArguments().getString(ShareItems.SHARESTRING)));
        }
        return v;
    }

    /**
     * Attach to list view once the view hierarchy has been created.
     */
    @Override
    public void onViewCreated(View view, Bundle savedInstanceState) {
        super.onViewCreated(view, savedInstanceState);
        ensureList();
    }

    @Override
    public void onActivityCreated(Bundle savedInstanceState) {
        super.onActivityCreated(savedInstanceState);

        AnalyticsUtils.getInstance(getActivity()).trackPageView("/Shouts");

        mAdapter = new TraktShoutsAdapter(getActivity());
        setListAdapter(mAdapter);

        // nag about no connectivity
        if (!Utils.isNetworkConnected(getSherlockActivity())) {
            setListShown(true);
            ((TextView) mEmptyView).setText(R.string.offline);
        } else {
            setListShown(false);
            getLoaderManager().initLoader(0, getArguments(), this);
            mHandler.postDelayed(mUpdateShoutsRunnable, DateUtils.MINUTE_IN_MILLIS);
        }
    }

    private Runnable mUpdateShoutsRunnable = new Runnable() {
        @Override
        public void run() {
            getLoaderManager().restartLoader(0, getArguments(), TraktShoutsFragment.this);
            mHandler.postDelayed(mUpdateShoutsRunnable, DateUtils.MINUTE_IN_MILLIS);
        }
    };

    /**
     * Detach from list view.
     */
    @Override
    public void onDestroyView() {
        mHandler.removeCallbacks(mRequestFocus);
        mHandler.removeCallbacks(mUpdateShoutsRunnable);
        mList = null;
        mListShown = false;
        mEmptyView = mProgressContainer = mListContainer = null;
        mStandardEmptyView = null;
        super.onDestroyView();
    }

    /**
     * Provide the cursor for the list view.
     */
    public void setListAdapter(TraktShoutsAdapter adapter) {
        boolean hadAdapter = mAdapter != null;
        mAdapter = adapter;
        if (mList != null) {
            mList.setAdapter(adapter);
            if (!mListShown && !hadAdapter) {
                // The list was hidden, and previously didn't have an
                // adapter. It is now time to show it.
                setListShown(true, getView().getWindowToken() != null);
            }
        }
    }

    public void onListItemClick(ListView l, View v, int position, long id) {
        final Shout shout = (Shout) l.getItemAtPosition(position);

        if (shout.spoiler) {
            // if shout is a spoiler, first click will reveal the shout
            shout.spoiler = false;
            TextView shoutText = (TextView) v.findViewById(R.id.shout);
            if (shoutText != null) {
                shoutText.setText(shout.shout);
            }
        } else {
            // open trakt user profile web page
            if (shout.user.url != null) {
                Intent myIntent = new Intent(Intent.ACTION_VIEW, Uri.parse(shout.user.url));
                startActivity(myIntent);
            }
        }
    }

    @Override
    public Loader<List<Shout>> onCreateLoader(int id, Bundle args) {
        return new TraktShoutsLoader(getSherlockActivity(), args);
    }

    @Override
    public void onLoadFinished(Loader<List<Shout>> loader, List<Shout> data) {
        mAdapter.setData(data);

        if (isResumed()) {
            setListShown(true);
        } else {
            setListShownNoAnimation(true);
        }
    }

    @Override
    public void onLoaderReset(Loader<List<Shout>> data) {
        mAdapter.setData(null);
    }

    /**
     * Control whether the list is being displayed. You can make it not
     * displayed if you are waiting for the initial data to show in it. During
     * this time an indeterminant progress indicator will be shown instead.
     * <p>
     * Applications do not normally need to use this themselves. The default
     * behavior of ListFragment is to start with the list not being shown, only
     * showing it once an adapter is given with
     * {@link #setListAdapter(ListAdapter)}. If the list at that point had not
     * been shown, when it does get shown it will be do without the user ever
     * seeing the hidden state.
     * 
     * @param shown If true, the list view is shown; if false, the progress
     *            indicator. The initial value is true.
     */
    public void setListShown(boolean shown) {
        setListShown(shown, true);
    }

    /**
     * Like {@link #setListShown(boolean)}, but no animation is used when
     * transitioning from the previous state.
     */
    public void setListShownNoAnimation(boolean shown) {
        setListShown(shown, false);
    }

    /**
     * Control whether the list is being displayed. You can make it not
     * displayed if you are waiting for the initial data to show in it. During
     * this time an indeterminant progress indicator will be shown instead.
     * 
     * @param shown If true, the list view is shown; if false, the progress
     *            indicator. The initial value is true.
     * @param animate If true, an animation will be used to transition to the
     *            new state.
     */
    private void setListShown(boolean shown, boolean animate) {
        ensureList();
        if (mProgressContainer == null) {
            throw new IllegalStateException("Can't be used with a custom content view");
        }
        if (mListShown == shown) {
            return;
        }
        mListShown = shown;
        if (shown) {
            if (animate) {
                mProgressContainer.startAnimation(AnimationUtils.loadAnimation(getActivity(),
                        android.R.anim.fade_out));
                mListContainer.startAnimation(AnimationUtils.loadAnimation(getActivity(),
                        android.R.anim.fade_in));
            } else {
                mProgressContainer.clearAnimation();
                mListContainer.clearAnimation();
            }
            mProgressContainer.setVisibility(View.GONE);
            mListContainer.setVisibility(View.VISIBLE);
        } else {
            if (animate) {
                mProgressContainer.startAnimation(AnimationUtils.loadAnimation(getActivity(),
                        android.R.anim.fade_in));
                mListContainer.startAnimation(AnimationUtils.loadAnimation(getActivity(),
                        android.R.anim.fade_out));
            } else {
                mProgressContainer.clearAnimation();
                mListContainer.clearAnimation();
            }
            mProgressContainer.setVisibility(View.VISIBLE);
            mListContainer.setVisibility(View.GONE);
        }
    }

    private void ensureList() {
        if (mList != null) {
            return;
        }
        View root = getView();
        if (root == null) {
            throw new IllegalStateException("Content view not yet created");
        }
        if (root instanceof ListView) {
            mList = (ListView) root;
        } else {
            mStandardEmptyView = (TextView) root.findViewById(INTERNAL_EMPTY_ID);
            if (mStandardEmptyView == null) {
                mEmptyView = root.findViewById(android.R.id.empty);
            } else {
                mStandardEmptyView.setVisibility(View.GONE);
            }
            mProgressContainer = root.findViewById(R.id.progress_container);
            mListContainer = root.findViewById(R.id.list_container);
            View rawListView = root.findViewById(android.R.id.list);
            if (!(rawListView instanceof ListView)) {
                if (rawListView == null) {
                    throw new RuntimeException(
                            "Your content must have a ListView whose id attribute is "
                                    + "'android.R.id.list'");
                }
                throw new RuntimeException(
                        "Content has view with id attribute 'android.R.id.list' "
                                + "that is not a ListView class");
            }
            mList = (ListView) rawListView;
            if (mEmptyView != null) {
                mList.setEmptyView(mEmptyView);
            } else if (mEmptyText != null) {
                mStandardEmptyView.setText(mEmptyText);
                mList.setEmptyView(mStandardEmptyView);
            }
        }
        mListShown = true;
        mList.setOnItemClickListener(mOnClickListener);
        if (mAdapter != null) {
            TraktShoutsAdapter adapter = mAdapter;
            mAdapter = null;
            setListAdapter(adapter);
        } else {
            // We are starting without an adapter, so assume we won't
            // have our data right away and start with the progress indicator.
            if (mProgressContainer != null) {
                setListShown(false, false);
            }
        }
        mHandler.post(mRequestFocus);
    }

    public static class TraktShoutsLoader extends AsyncTaskLoader<List<Shout>> {

        private Bundle mArgs;

        private List<Shout> mResults;

        public TraktShoutsLoader(Context context, Bundle args) {
            super(context);
            mArgs = args;
        }

        @Override
        public List<Shout> loadInBackground() {
            int tvdbId = mArgs.getInt(ShareItems.TVDBID);
            int episode = mArgs.getInt(ShareItems.EPISODE);

            ServiceManager manager = Utils.getServiceManager(getContext());
            List<Shout> shouts = new ArrayList<Shout>();
            try {
                if (episode == 0) {
                    shouts = manager.showService().shouts(tvdbId).fire();
                } else {
                    int season = mArgs.getInt(ShareItems.SEASON);
                    shouts = manager.showService().episodeShouts(tvdbId, season, episode).fire();
                }
            } catch (TraktException te) {
                return null;
            } catch (ApiException ae) {
                return null;
            }

            return shouts;
        }

        /**
         * Called when there is new data to deliver to the client. The super
         * class will take care of delivering it; the implementation here just
         * adds a little more logic.
         */
        @Override
        public void deliverResult(List<Shout> results) {
            if (isReset()) {
                // An async query came in while the loader is stopped. We
                // don't need the result.
                if (results != null) {
                    onReleaseResources(results);
                }
            }
            List<Shout> oldResults = results;
            mResults = results;

            if (isStarted()) {
                // If the Loader is currently started, we can immediately
                // deliver its results.
                super.deliverResult(results);
            }

            if (oldResults != null) {
                onReleaseResources(oldResults);
            }
        }

        @Override
        protected void onStartLoading() {
            if (mResults != null) {
                deliverResult(mResults);
            } else {
                forceLoad();
            }
        }

        /**
         * Handles a request to stop the Loader.
         */
        @Override
        protected void onStopLoading() {
            // Attempt to cancel the current load task if possible.
            cancelLoad();
        }

        /**
         * Handles a request to cancel a load.
         */
        @Override
        public void onCanceled(List<Shout> data) {
            super.onCanceled(data);

            onReleaseResources(data);
        }

        /**
         * Handles a request to completely reset the Loader.
         */
        @Override
        protected void onReset() {
            super.onReset();

            // Ensure the loader is stopped
            onStopLoading();

            // At this point we can release resources
            if (mResults != null) {
                onReleaseResources(mResults);
                mResults = null;
            }
        }

        /**
         * Helper function to take care of releasing resources associated with
         * an actively loaded data set.
         */
        protected void onReleaseResources(List<Shout> apps) {
            // For a simple List<> there is nothing to do. For something
            // like a Cursor, we would close it here.
        }
    }

    /**
     * Custom ArrayAdapter which binds {@link Shout} items to views using the
     * ViewHolder pattern and downloads avatars using the
     * {@link ImageDownloader}.
     */
    private static class TraktShoutsAdapter extends ArrayAdapter<Shout> {
        private final ImageDownloader mImageDownloader;

        private final LayoutInflater mInflater;

        public TraktShoutsAdapter(Context context) {
            super(context, R.layout.shout);
            mImageDownloader = ImageDownloader.getInstance(context);
            mInflater = (LayoutInflater) context.getSystemService(Context.LAYOUT_INFLATER_SERVICE);
        }

        public void setData(List<Shout> data) {
            clear();
            if (data != null) {
                for (Shout item : data) {
                    add(item);
                }
            }
        }

        @Override
        public View getView(int position, View convertView, ViewGroup parent) {
            // A ViewHolder keeps references to children views to avoid
            // unneccessary calls to findViewById() on each row.
            ViewHolder holder;

            if (convertView == null) {
                convertView = mInflater.inflate(R.layout.shout, null);

                holder = new ViewHolder();
                holder.name = (TextView) convertView.findViewById(R.id.name);
                holder.shout = (TextView) convertView.findViewById(R.id.shout);
                holder.timestamp = (TextView) convertView.findViewById(R.id.timestamp);
                holder.avatar = (ImageView) convertView.findViewById(R.id.avatar);

                convertView.setTag(holder);
            } else {
                holder = (ViewHolder) convertView.getTag();
            }

            // Bind the data efficiently with the holder.
            final Shout shout = getItem(position);

            holder.name.setText(shout.user.username);
            mImageDownloader.download(shout.user.avatar, holder.avatar, false);

            if (shout.spoiler) {
                holder.shout.setText(R.string.isspoiler);
            } else {
                holder.shout.setText(shout.shout);
            }

            String timestamp = (String) DateUtils.getRelativeTimeSpanString(
                    shout.inserted.getTimeInMillis(), System.currentTimeMillis(),
                    DateUtils.MINUTE_IN_MILLIS, DateUtils.FORMAT_ABBREV_ALL);
            holder.timestamp.setText(timestamp);

            return convertView;
        }

        static class ViewHolder {
            TextView name;

            TextView shout;

            TextView timestamp;

            ImageView avatar;
        }
    }

    @Override
    public void onTraktActionComplete(boolean wasSuccessfull) {
        if (getView() != null) {

            EditText shoutText = (EditText) getView().findViewById(R.id.shouttext);
            View button = getView().findViewById(R.id.shoutbutton);

            if (shoutText != null && button != null) {
                // reenable the shout button
                button.setEnabled(true);

                if (wasSuccessfull) {
                    // clear the text field and show recent shout
                    shoutText.setText("");
                    getLoaderManager().restartLoader(0, getArguments(), this);
                }
            }
        }
    }
}
>>>>>>> 553b10e6
<|MERGE_RESOLUTION|>--- conflicted
+++ resolved
@@ -1,4 +1,3 @@
-<<<<<<< HEAD
 
 package com.battlelancer.seriesguide.ui;
 
@@ -147,625 +146,6 @@
 
                 if (episode == 0) {
                     // shout for a show
-                    new TraktTask(getSherlockActivity(), getFragmentManager(),
-                            TraktShoutsFragment.this).shout(tvdbid, shout, isSpoiler).execute();
-                } else {
-                    // shout for an episode
-                    int season = args.getInt(ShareItems.SEASON);
-                    new TraktTask(getSherlockActivity(), getFragmentManager(),
-                            TraktShoutsFragment.this).shout(tvdbid, season, episode, shout,
-                            isSpoiler).execute();
-                }
-            }
-        });
-
-        if (getDialog() != null) {
-            getDialog()
-                    .setTitle(
-                            getString(R.string.shouts_for,
-                                    getArguments().getString(ShareItems.SHARESTRING)));
-        }
-        return v;
-    }
-
-    /**
-     * Attach to list view once the view hierarchy has been created.
-     */
-    @Override
-    public void onViewCreated(View view, Bundle savedInstanceState) {
-        super.onViewCreated(view, savedInstanceState);
-        ensureList();
-    }
-
-    @Override
-    public void onActivityCreated(Bundle savedInstanceState) {
-        super.onActivityCreated(savedInstanceState);
-
-        AnalyticsUtils.getInstance(getActivity()).trackPageView("/Shouts");
-
-        mAdapter = new TraktShoutsAdapter(getActivity());
-        setListAdapter(mAdapter);
-
-        // nag about no connectivity
-        if (!Utils.isNetworkConnected(getSherlockActivity())) {
-            setListShown(true);
-            ((TextView) mEmptyView).setText(R.string.offline);
-        } else {
-            setListShown(false);
-            getLoaderManager().initLoader(0, getArguments(), this);
-            mHandler.postDelayed(mUpdateShoutsRunnable, DateUtils.MINUTE_IN_MILLIS);
-        }
-    }
-
-    private Runnable mUpdateShoutsRunnable = new Runnable() {
-        @Override
-        public void run() {
-            getLoaderManager().restartLoader(0, getArguments(), TraktShoutsFragment.this);
-            mHandler.postDelayed(mUpdateShoutsRunnable, DateUtils.MINUTE_IN_MILLIS);
-        }
-    };
-
-    /**
-     * Detach from list view.
-     */
-    @Override
-    public void onDestroyView() {
-        mHandler.removeCallbacks(mRequestFocus);
-        mHandler.removeCallbacks(mUpdateShoutsRunnable);
-        mList = null;
-        mListShown = false;
-        mEmptyView = mProgressContainer = mListContainer = null;
-        mStandardEmptyView = null;
-        super.onDestroyView();
-    }
-
-    /**
-     * Provide the cursor for the list view.
-     */
-    public void setListAdapter(TraktShoutsAdapter adapter) {
-        boolean hadAdapter = mAdapter != null;
-        mAdapter = adapter;
-        if (mList != null) {
-            mList.setAdapter(adapter);
-            if (!mListShown && !hadAdapter) {
-                // The list was hidden, and previously didn't have an
-                // adapter. It is now time to show it.
-                setListShown(true, getView().getWindowToken() != null);
-            }
-        }
-    }
-
-    public void onListItemClick(ListView l, View v, int position, long id) {
-        final Shout shout = (Shout) l.getItemAtPosition(position);
-
-        if (shout.spoiler) {
-            // if shout is a spoiler, first click will reveal the shout
-            shout.spoiler = false;
-            TextView shoutText = (TextView) v.findViewById(R.id.shout);
-            if (shoutText != null) {
-                shoutText.setText(shout.shout);
-            }
-        } else {
-            // open trakt user profile web page
-            if (shout.user.url != null) {
-                Intent myIntent = new Intent(Intent.ACTION_VIEW, Uri.parse(shout.user.url));
-                startActivity(myIntent);
-            }
-        }
-    }
-
-    @Override
-    public Loader<List<Shout>> onCreateLoader(int id, Bundle args) {
-        return new TraktShoutsLoader(getSherlockActivity(), args);
-    }
-
-    @Override
-    public void onLoadFinished(Loader<List<Shout>> loader, List<Shout> data) {
-        mAdapter.setData(data);
-
-        if (isResumed()) {
-            setListShown(true);
-        } else {
-            setListShownNoAnimation(true);
-        }
-    }
-
-    @Override
-    public void onLoaderReset(Loader<List<Shout>> data) {
-        mAdapter.setData(null);
-    }
-
-    /**
-     * Control whether the list is being displayed. You can make it not
-     * displayed if you are waiting for the initial data to show in it. During
-     * this time an indeterminant progress indicator will be shown instead.
-     * <p>
-     * Applications do not normally need to use this themselves. The default
-     * behavior of ListFragment is to start with the list not being shown, only
-     * showing it once an adapter is given with
-     * {@link #setListAdapter(ListAdapter)}. If the list at that point had not
-     * been shown, when it does get shown it will be do without the user ever
-     * seeing the hidden state.
-     * 
-     * @param shown If true, the list view is shown; if false, the progress
-     *            indicator. The initial value is true.
-     */
-    public void setListShown(boolean shown) {
-        setListShown(shown, true);
-    }
-
-    /**
-     * Like {@link #setListShown(boolean)}, but no animation is used when
-     * transitioning from the previous state.
-     */
-    public void setListShownNoAnimation(boolean shown) {
-        setListShown(shown, false);
-    }
-
-    /**
-     * Control whether the list is being displayed. You can make it not
-     * displayed if you are waiting for the initial data to show in it. During
-     * this time an indeterminant progress indicator will be shown instead.
-     * 
-     * @param shown If true, the list view is shown; if false, the progress
-     *            indicator. The initial value is true.
-     * @param animate If true, an animation will be used to transition to the
-     *            new state.
-     */
-    private void setListShown(boolean shown, boolean animate) {
-        ensureList();
-        if (mProgressContainer == null) {
-            throw new IllegalStateException("Can't be used with a custom content view");
-        }
-        if (mListShown == shown) {
-            return;
-        }
-        mListShown = shown;
-        if (shown) {
-            if (animate) {
-                mProgressContainer.startAnimation(AnimationUtils.loadAnimation(getActivity(),
-                        android.R.anim.fade_out));
-                mListContainer.startAnimation(AnimationUtils.loadAnimation(getActivity(),
-                        android.R.anim.fade_in));
-            } else {
-                mProgressContainer.clearAnimation();
-                mListContainer.clearAnimation();
-            }
-            mProgressContainer.setVisibility(View.GONE);
-            mListContainer.setVisibility(View.VISIBLE);
-        } else {
-            if (animate) {
-                mProgressContainer.startAnimation(AnimationUtils.loadAnimation(getActivity(),
-                        android.R.anim.fade_in));
-                mListContainer.startAnimation(AnimationUtils.loadAnimation(getActivity(),
-                        android.R.anim.fade_out));
-            } else {
-                mProgressContainer.clearAnimation();
-                mListContainer.clearAnimation();
-            }
-            mProgressContainer.setVisibility(View.VISIBLE);
-            mListContainer.setVisibility(View.GONE);
-        }
-    }
-
-    private void ensureList() {
-        if (mList != null) {
-            return;
-        }
-        View root = getView();
-        if (root == null) {
-            throw new IllegalStateException("Content view not yet created");
-        }
-        if (root instanceof ListView) {
-            mList = (ListView) root;
-        } else {
-            mStandardEmptyView = (TextView) root.findViewById(INTERNAL_EMPTY_ID);
-            if (mStandardEmptyView == null) {
-                mEmptyView = root.findViewById(android.R.id.empty);
-            } else {
-                mStandardEmptyView.setVisibility(View.GONE);
-            }
-            mProgressContainer = root.findViewById(R.id.progress_container);
-            mListContainer = root.findViewById(R.id.list_container);
-            View rawListView = root.findViewById(android.R.id.list);
-            if (!(rawListView instanceof ListView)) {
-                if (rawListView == null) {
-                    throw new RuntimeException(
-                            "Your content must have a ListView whose id attribute is "
-                                    + "'android.R.id.list'");
-                }
-                throw new RuntimeException(
-                        "Content has view with id attribute 'android.R.id.list' "
-                                + "that is not a ListView class");
-            }
-            mList = (ListView) rawListView;
-            if (mEmptyView != null) {
-                mList.setEmptyView(mEmptyView);
-            } else if (mEmptyText != null) {
-                mStandardEmptyView.setText(mEmptyText);
-                mList.setEmptyView(mStandardEmptyView);
-            }
-        }
-        mListShown = true;
-        mList.setOnItemClickListener(mOnClickListener);
-        if (mAdapter != null) {
-            TraktShoutsAdapter adapter = mAdapter;
-            mAdapter = null;
-            setListAdapter(adapter);
-        } else {
-            // We are starting without an adapter, so assume we won't
-            // have our data right away and start with the progress indicator.
-            if (mProgressContainer != null) {
-                setListShown(false, false);
-            }
-        }
-        mHandler.post(mRequestFocus);
-    }
-
-    public static class TraktShoutsLoader extends AsyncTaskLoader<List<Shout>> {
-
-        private Bundle mArgs;
-
-        private List<Shout> mResults;
-
-        public TraktShoutsLoader(Context context, Bundle args) {
-            super(context);
-            mArgs = args;
-        }
-
-        @Override
-        public List<Shout> loadInBackground() {
-            int tvdbId = mArgs.getInt(ShareItems.TVDBID);
-            int episode = mArgs.getInt(ShareItems.EPISODE);
-
-            ServiceManager manager = Utils.getServiceManager(getContext());
-            List<Shout> shouts = new ArrayList<Shout>();
-            try {
-                if (episode == 0) {
-                    shouts = manager.showService().shouts(tvdbId).fire();
-                } else {
-                    int season = mArgs.getInt(ShareItems.SEASON);
-                    shouts = manager.showService().episodeShouts(tvdbId, season, episode).fire();
-                }
-            } catch (TraktException te) {
-                return null;
-            } catch (ApiException ae) {
-                return null;
-            }
-
-            return shouts;
-        }
-
-        /**
-         * Called when there is new data to deliver to the client. The super
-         * class will take care of delivering it; the implementation here just
-         * adds a little more logic.
-         */
-        @Override
-        public void deliverResult(List<Shout> results) {
-            if (isReset()) {
-                // An async query came in while the loader is stopped. We
-                // don't need the result.
-                if (results != null) {
-                    onReleaseResources(results);
-                }
-            }
-            List<Shout> oldResults = results;
-            mResults = results;
-
-            if (isStarted()) {
-                // If the Loader is currently started, we can immediately
-                // deliver its results.
-                super.deliverResult(results);
-            }
-
-            if (oldResults != null) {
-                onReleaseResources(oldResults);
-            }
-        }
-
-        @Override
-        protected void onStartLoading() {
-            if (mResults != null) {
-                deliverResult(mResults);
-            } else {
-                forceLoad();
-            }
-        }
-
-        /**
-         * Handles a request to stop the Loader.
-         */
-        @Override
-        protected void onStopLoading() {
-            // Attempt to cancel the current load task if possible.
-            cancelLoad();
-        }
-
-        /**
-         * Handles a request to cancel a load.
-         */
-        @Override
-        public void onCanceled(List<Shout> data) {
-            super.onCanceled(data);
-
-            onReleaseResources(data);
-        }
-
-        /**
-         * Handles a request to completely reset the Loader.
-         */
-        @Override
-        protected void onReset() {
-            super.onReset();
-
-            // Ensure the loader is stopped
-            onStopLoading();
-
-            // At this point we can release resources
-            if (mResults != null) {
-                onReleaseResources(mResults);
-                mResults = null;
-            }
-        }
-
-        /**
-         * Helper function to take care of releasing resources associated with
-         * an actively loaded data set.
-         */
-        protected void onReleaseResources(List<Shout> apps) {
-            // For a simple List<> there is nothing to do. For something
-            // like a Cursor, we would close it here.
-        }
-    }
-
-    /**
-     * Custom ArrayAdapter which binds {@link Shout} items to views using the
-     * ViewHolder pattern and downloads avatars using the
-     * {@link ImageDownloader}.
-     * 
-     * @author Aeon
-     */
-    private static class TraktShoutsAdapter extends ArrayAdapter<Shout> {
-        private final ImageDownloader mImageDownloader;
-
-        private final LayoutInflater mInflater;
-
-        public TraktShoutsAdapter(Context context) {
-            super(context, R.layout.shout);
-            mImageDownloader = ImageDownloader.getInstance(context);
-            mInflater = (LayoutInflater) context.getSystemService(Context.LAYOUT_INFLATER_SERVICE);
-        }
-
-        public void setData(List<Shout> data) {
-            clear();
-            if (data != null) {
-                for (Shout item : data) {
-                    add(item);
-                }
-            }
-        }
-
-        @Override
-        public View getView(int position, View convertView, ViewGroup parent) {
-            // A ViewHolder keeps references to children views to avoid
-            // unneccessary calls to findViewById() on each row.
-            ViewHolder holder;
-
-            if (convertView == null) {
-                convertView = mInflater.inflate(R.layout.shout, null);
-
-                holder = new ViewHolder();
-                holder.name = (TextView) convertView.findViewById(R.id.name);
-                holder.shout = (TextView) convertView.findViewById(R.id.shout);
-                holder.timestamp = (TextView) convertView.findViewById(R.id.timestamp);
-                holder.avatar = (ImageView) convertView.findViewById(R.id.avatar);
-
-                convertView.setTag(holder);
-            } else {
-                holder = (ViewHolder) convertView.getTag();
-            }
-
-            // Bind the data efficiently with the holder.
-            final Shout shout = getItem(position);
-
-            holder.name.setText(shout.user.username);
-            mImageDownloader.download(shout.user.avatar, holder.avatar, false);
-
-            if (shout.spoiler) {
-                holder.shout.setText(R.string.isspoiler);
-            } else {
-                holder.shout.setText(shout.shout);
-            }
-
-            String timestamp = (String) DateUtils.getRelativeTimeSpanString(
-                    shout.inserted.getTimeInMillis(), System.currentTimeMillis(),
-                    DateUtils.MINUTE_IN_MILLIS, DateUtils.FORMAT_ABBREV_ALL);
-            holder.timestamp.setText(timestamp);
-
-            return convertView;
-        }
-
-        static class ViewHolder {
-            TextView name;
-
-            TextView shout;
-
-            TextView timestamp;
-
-            ImageView avatar;
-        }
-    }
-
-    @Override
-    public void onTraktActionComplete(boolean wasSuccessfull) {
-        if (getView() != null) {
-
-            EditText shoutText = (EditText) getView().findViewById(R.id.shouttext);
-            View button = getView().findViewById(R.id.shoutbutton);
-
-            if (shoutText != null && button != null) {
-                // reenable the shout button
-                button.setEnabled(true);
-
-                if (wasSuccessfull) {
-                    // clear the text field and show recent shout
-                    shoutText.setText("");
-                    getLoaderManager().restartLoader(0, getArguments(), this);
-                }
-            }
-        }
-    }
-}
-=======
-
-package com.battlelancer.seriesguide.ui;
-
-import com.actionbarsherlock.app.SherlockDialogFragment;
-import com.battlelancer.seriesguide.beta.R;
-import com.battlelancer.seriesguide.util.AnalyticsUtils;
-import com.battlelancer.seriesguide.util.ImageDownloader;
-import com.battlelancer.seriesguide.util.ShareUtils.ShareItems;
-import com.battlelancer.seriesguide.util.TraktTask;
-import com.battlelancer.seriesguide.util.TraktTask.OnTraktActionCompleteListener;
-import com.battlelancer.seriesguide.util.Utils;
-import com.jakewharton.apibuilder.ApiException;
-import com.jakewharton.trakt.ServiceManager;
-import com.jakewharton.trakt.TraktException;
-import com.jakewharton.trakt.entities.Shout;
-
-import android.content.Context;
-import android.content.Intent;
-import android.net.Uri;
-import android.os.Bundle;
-import android.os.Handler;
-import android.support.v4.app.DialogFragment;
-import android.support.v4.app.ListFragment;
-import android.support.v4.app.LoaderManager.LoaderCallbacks;
-import android.support.v4.content.AsyncTaskLoader;
-import android.support.v4.content.Loader;
-import android.text.format.DateUtils;
-import android.view.LayoutInflater;
-import android.view.View;
-import android.view.View.OnClickListener;
-import android.view.ViewGroup;
-import android.view.animation.AnimationUtils;
-import android.widget.AdapterView;
-import android.widget.ArrayAdapter;
-import android.widget.CheckBox;
-import android.widget.EditText;
-import android.widget.ImageView;
-import android.widget.ListAdapter;
-import android.widget.ListView;
-import android.widget.TextView;
-
-import java.util.ArrayList;
-import java.util.List;
-
-/**
- * A hybrid of {@link DialogFragment} and {@link ListFragment} to display show
- * or episode shouts and for posting own shouts.
- */
-public class TraktShoutsFragment extends SherlockDialogFragment implements
-        LoaderCallbacks<List<Shout>>, OnTraktActionCompleteListener {
-
-    /**
-     * Build a {@link TraktShoutsFragment} for shouts of an episode.
-     * 
-     * @param title
-     * @param tvdbId
-     * @param season
-     * @param episode
-     * @return
-     */
-    public static TraktShoutsFragment newInstance(String title, int tvdbId, int season, int episode) {
-        TraktShoutsFragment f = new TraktShoutsFragment();
-        Bundle args = new Bundle();
-        args.putString(ShareItems.SHARESTRING, title);
-        args.putInt(ShareItems.TVDBID, tvdbId);
-        args.putInt(ShareItems.SEASON, season);
-        args.putInt(ShareItems.EPISODE, episode);
-        f.setArguments(args);
-        return f;
-    }
-
-    /**
-     * Build a {@link TraktShoutsFragment} for shouts of a show.
-     * 
-     * @param title
-     * @param tvdbId
-     * @return
-     */
-    public static TraktShoutsFragment newInstance(String title, int tvdbId) {
-        TraktShoutsFragment f = new TraktShoutsFragment();
-        Bundle args = new Bundle();
-        args.putString(ShareItems.SHARESTRING, title);
-        args.putInt(ShareItems.TVDBID, tvdbId);
-        args.putInt(ShareItems.EPISODE, 0);
-        f.setArguments(args);
-        return f;
-    }
-
-    static final int INTERNAL_EMPTY_ID = 0x00ff0001;
-
-    static final int INTERNAL_LIST_CONTAINER_ID = 0x00ff0003;
-
-    final private Handler mHandler = new Handler();
-
-    final private Runnable mRequestFocus = new Runnable() {
-        public void run() {
-            mList.focusableViewAvailable(mList);
-        }
-    };
-
-    final private AdapterView.OnItemClickListener mOnClickListener = new AdapterView.OnItemClickListener() {
-        public void onItemClick(AdapterView<?> parent, View v, int position, long id) {
-            onListItemClick((ListView) parent, v, position, id);
-        }
-    };
-
-    TraktShoutsAdapter mAdapter;
-
-    ListView mList;
-
-    View mEmptyView;
-
-    TextView mStandardEmptyView;
-
-    View mProgressContainer;
-
-    View mListContainer;
-
-    CharSequence mEmptyText;
-
-    boolean mListShown;
-
-    @Override
-    public View onCreateView(LayoutInflater inflater, ViewGroup container, Bundle savedInstanceState) {
-        View v = inflater.inflate(R.layout.shouts_fragment, container, false);
-        final EditText shouttext = (EditText) v.findViewById(R.id.shouttext);
-        final CheckBox checkIsSpoiler = (CheckBox) v.findViewById(R.id.checkIsSpoiler);
-
-        v.findViewById(R.id.shoutbutton).setOnClickListener(new OnClickListener() {
-
-            @Override
-            public void onClick(View v) {
-                // prevent empty shouts
-                final String shout = shouttext.getText().toString();
-                if (shout.length() == 0) {
-                    return;
-                }
-
-                // disable the shout button
-                v.setEnabled(false);
-
-                final Bundle args = getArguments();
-                int tvdbid = args.getInt(ShareItems.TVDBID);
-                int episode = args.getInt(ShareItems.EPISODE);
-                final boolean isSpoiler = checkIsSpoiler.isChecked();
-
-                if (episode == 0) {
-                    // shout for a show
                     Utils.executeAsyncTask(new TraktTask(getSherlockActivity(),
                             getFragmentManager(), TraktShoutsFragment.this).shout(tvdbid, shout,
                             isSpoiler), new Void[] {
@@ -1238,5 +618,4 @@
             }
         }
     }
-}
->>>>>>> 553b10e6
+}