
package com.battlelancer.seriesguide.ui;

import com.actionbarsherlock.app.ActionBar;
import com.actionbarsherlock.view.Menu;
import com.actionbarsherlock.view.MenuInflater;
import com.actionbarsherlock.view.MenuItem;
import com.actionbarsherlock.widget.ShareActionProvider;
import com.battlelancer.seriesguide.Constants;
<<<<<<< HEAD
import com.battlelancer.seriesguide.beta.R;
=======
import com.battlelancer.seriesguide.R;
>>>>>>> 4e8c3b48
import com.battlelancer.seriesguide.items.Series;
import com.battlelancer.seriesguide.ui.dialogs.TraktRateDialogFragment;
import com.battlelancer.seriesguide.util.AnalyticsUtils;
import com.battlelancer.seriesguide.util.DBUtils;
import com.battlelancer.seriesguide.util.TraktSummaryTask;
import com.battlelancer.seriesguide.util.Utils;
import com.battlelancer.thetvdbapi.ImageCache;

import android.content.ActivityNotFoundException;
import android.content.Intent;
import android.graphics.Bitmap;
import android.graphics.Color;
import android.net.Uri;
import android.os.AsyncTask;
import android.os.Bundle;
import android.support.v4.app.ShareCompat;
import android.support.v4.app.ShareCompat.IntentBuilder;
import android.view.View;
import android.view.View.OnClickListener;
import android.widget.ImageView;
import android.widget.RatingBar;
import android.widget.TextView;
import android.widget.Toast;

public class ShowInfoActivity extends BaseActivity {
    public static final String IMDB_TITLE_URL = "http://imdb.com/title/";

    private IntentBuilder mShareIntentBuilder;

    public interface InitBundle {
        String SHOW_TVDBID = "tvdbid";
    }

    /**
     * Google Analytics helper method for easy event tracking.
     * 
     * @param label
     */
    public void fireTrackerEvent(String label) {
        AnalyticsUtils.getInstance(this).trackEvent("ShowInfo", "Click", label, 0);
    }

    @Override
    protected void onCreate(Bundle savedInstanceState) {
        super.onCreate(savedInstanceState);
        setContentView(R.layout.show_info);

        final ActionBar actionBar = getSupportActionBar();
        actionBar.setTitle(getString(R.string.context_showinfo));
        actionBar.setDisplayShowTitleEnabled(true);
        actionBar.setDisplayHomeAsUpEnabled(true);

        fillData();
    }

    @Override
    protected void onStart() {
        super.onStart();
        AnalyticsUtils.getInstance(this).trackPageView("/ShowInfo");
    }

    @Override
    public boolean onCreateOptionsMenu(Menu menu) {
        MenuInflater inflater = getSupportMenuInflater();
        inflater.inflate(R.menu.showinfo_menu, menu);

        MenuItem shareItem = menu.findItem(R.id.menu_share);
        ShareActionProvider shareActionProvider = (ShareActionProvider) shareItem
                .getActionProvider();
        shareActionProvider.setShareIntent(mShareIntentBuilder.getIntent());

        return true;
    }

    @Override
    public boolean onOptionsItemSelected(MenuItem item) {
        switch (item.getItemId()) {
            case android.R.id.home: {
                navigateToOverview(getShowId());
                return true;
            }
            case R.id.menu_rate_trakt: {
                TraktRateDialogFragment newFragment = TraktRateDialogFragment
                        .newInstance(getShowId());
                newFragment.show(getSupportFragmentManager(), "traktratedialog");
                return true;
            }
        }
        return super.onOptionsItemSelected(item);
    }

    protected int getShowId() {
        return getIntent().getExtras().getInt(InitBundle.SHOW_TVDBID);
    }

    private void fillData() {
        TextView seriesname = (TextView) findViewById(R.id.title);
        TextView overview = (TextView) findViewById(R.id.TextViewShowInfoOverview);
        TextView airstime = (TextView) findViewById(R.id.TextViewShowInfoAirtime);
        TextView network = (TextView) findViewById(R.id.TextViewShowInfoNetwork);
        TextView status = (TextView) findViewById(R.id.TextViewShowInfoStatus);
        ImageView showart = (ImageView) findViewById(R.id.ImageViewShowInfoPoster);

        final Series show = DBUtils.getShow(this, String.valueOf(getShowId()));
        if (show == null) {
            finish();
        }

        // Name
        seriesname.setText(show.getSeriesName());

        // Overview
        if (show.getOverview().length() == 0) {
            overview.setText("");
        } else {
            overview.setText(show.getOverview());
        }

        // Airtimes
        if (show.getAirsDayOfWeek().length() == 0 || show.getAirsTime() == -1) {
            airstime.setText(getString(R.string.show_noairtime));
        } else {
            String[] values = Utils.parseMillisecondsToTime(show.getAirsTime(),
                    show.getAirsDayOfWeek(), getApplicationContext());
            airstime.setText(getString(R.string.show_airs) + " " + values[1] + " " + values[0]);
        }

        // Network
        if (show.getNetwork().length() == 0) {
            network.setText("");
        } else {
            network.setText(getString(R.string.show_network) + " " + show.getNetwork());
        }

        // Running state
        if (show.getStatus() == 1) {
            status.setTextColor(Color.GREEN);
            status.setText(getString(R.string.show_isalive));
        } else if (show.getStatus() == 0) {
            status.setTextColor(Color.GRAY);
            status.setText(getString(R.string.show_isnotalive));
        }

        // first airdate
        long airtime = Utils.buildEpisodeAirtime(show.getFirstAired(), show.getAirsTime());
        Utils.setValueOrPlaceholder(findViewById(R.id.TextViewShowInfoFirstAirdate),
                Utils.formatToDate(airtime, this));

        // Others
        Utils.setValueOrPlaceholder(findViewById(R.id.TextViewShowInfoActors),
                Utils.splitAndKitTVDBStrings(show.getActors()));
        Utils.setValueOrPlaceholder(findViewById(R.id.TextViewShowInfoContentRating),
                show.getContentRating());
        Utils.setValueOrPlaceholder(findViewById(R.id.TextViewShowInfoGenres),
                Utils.splitAndKitTVDBStrings(show.getGenres()));
        Utils.setValueOrPlaceholder(findViewById(R.id.TextViewShowInfoRuntime), show.getRuntime()
                + " " + getString(R.string.show_airtimeunit));

        // TVDb rating
        String ratingText = show.getRating();
        if (ratingText != null && ratingText.length() != 0) {
            RatingBar ratingBar = (RatingBar) findViewById(R.id.bar);
            ratingBar.setProgress((int) (Double.valueOf(ratingText) / 0.1));
            TextView rating = (TextView) findViewById(R.id.value);
            rating.setText(ratingText + "/10");
        }

        // IMDb button
        View imdbButton = (View) findViewById(R.id.buttonShowInfoIMDB);
        final String imdbid = show.getImdbId();
        if (imdbButton != null) {
            imdbButton.setOnClickListener(new OnClickListener() {
                public void onClick(View v) {
                    fireTrackerEvent("IMDb");

                    if (imdbid.length() != 0) {
                        Intent myIntent = new Intent(Intent.ACTION_VIEW, Uri.parse("imdb:///title/"
                                + imdbid + "/"));
                        try {
                            startActivity(myIntent);
                        } catch (ActivityNotFoundException e) {
                            myIntent = new Intent(Intent.ACTION_VIEW, Uri.parse(IMDB_TITLE_URL
                                    + imdbid));
                            startActivity(myIntent);
                        }
                    } else {
                        Toast.makeText(getApplicationContext(),
                                getString(R.string.show_noimdbentry), Toast.LENGTH_LONG).show();
                    }
                }
            });
        }

        // TVDb button
        View tvdbButton = (View) findViewById(R.id.buttonTVDB);
        final String tvdbId = show.getId();
        if (tvdbButton != null) {
            tvdbButton.setOnClickListener(new OnClickListener() {
                public void onClick(View v) {
                    fireTrackerEvent("TVDb");
                    Intent i = new Intent(Intent.ACTION_VIEW, Uri.parse(Constants.TVDB_SHOW_URL
                            + tvdbId));
                    startActivity(i);
                }
            });
        }

        // Shout button
        findViewById(R.id.buttonShouts).setOnClickListener(new OnClickListener() {
            @Override
            public void onClick(View v) {
                TraktShoutsFragment newFragment = TraktShoutsFragment.newInstance(
                        show.getSeriesName(), Integer.valueOf(tvdbId));

                newFragment.show(getSupportFragmentManager(), "shouts-dialog");
            }
        });

        // Share intent
        mShareIntentBuilder = ShareCompat.IntentBuilder
                .from(this)
                .setChooserTitle(R.string.share)
                .setText(
                        getString(R.string.share_checkout) + " \"" + show.getSeriesName()
                                + "\" via @SeriesGuide " + ShowInfoActivity.IMDB_TITLE_URL + imdbid)
                .setType("text/plain");

        // Poster
        Bitmap bitmap = ImageCache.getInstance(this).get(show.getPoster());
        if (bitmap != null) {
            showart.setImageBitmap(bitmap);
        } else {
            showart.setImageBitmap(null);
        }

        // trakt ratings
        TraktSummaryTask task = new TraktSummaryTask(this, findViewById(R.id.ratingbar))
                .show(tvdbId);
        if (Utils.isHoneycombOrHigher()) {
            task.executeOnExecutor(AsyncTask.THREAD_POOL_EXECUTOR);
        } else {
            task.execute();
        }
    }
}<|MERGE_RESOLUTION|>--- conflicted
+++ resolved
@@ -1,259 +1,255 @@
-
-package com.battlelancer.seriesguide.ui;
-
-import com.actionbarsherlock.app.ActionBar;
-import com.actionbarsherlock.view.Menu;
-import com.actionbarsherlock.view.MenuInflater;
-import com.actionbarsherlock.view.MenuItem;
-import com.actionbarsherlock.widget.ShareActionProvider;
-import com.battlelancer.seriesguide.Constants;
-<<<<<<< HEAD
-import com.battlelancer.seriesguide.beta.R;
-=======
-import com.battlelancer.seriesguide.R;
->>>>>>> 4e8c3b48
-import com.battlelancer.seriesguide.items.Series;
-import com.battlelancer.seriesguide.ui.dialogs.TraktRateDialogFragment;
-import com.battlelancer.seriesguide.util.AnalyticsUtils;
-import com.battlelancer.seriesguide.util.DBUtils;
-import com.battlelancer.seriesguide.util.TraktSummaryTask;
-import com.battlelancer.seriesguide.util.Utils;
-import com.battlelancer.thetvdbapi.ImageCache;
-
-import android.content.ActivityNotFoundException;
-import android.content.Intent;
-import android.graphics.Bitmap;
-import android.graphics.Color;
-import android.net.Uri;
-import android.os.AsyncTask;
-import android.os.Bundle;
-import android.support.v4.app.ShareCompat;
-import android.support.v4.app.ShareCompat.IntentBuilder;
-import android.view.View;
-import android.view.View.OnClickListener;
-import android.widget.ImageView;
-import android.widget.RatingBar;
-import android.widget.TextView;
-import android.widget.Toast;
-
-public class ShowInfoActivity extends BaseActivity {
-    public static final String IMDB_TITLE_URL = "http://imdb.com/title/";
-
-    private IntentBuilder mShareIntentBuilder;
-
-    public interface InitBundle {
-        String SHOW_TVDBID = "tvdbid";
-    }
-
-    /**
-     * Google Analytics helper method for easy event tracking.
-     * 
-     * @param label
-     */
-    public void fireTrackerEvent(String label) {
-        AnalyticsUtils.getInstance(this).trackEvent("ShowInfo", "Click", label, 0);
-    }
-
-    @Override
-    protected void onCreate(Bundle savedInstanceState) {
-        super.onCreate(savedInstanceState);
-        setContentView(R.layout.show_info);
-
-        final ActionBar actionBar = getSupportActionBar();
-        actionBar.setTitle(getString(R.string.context_showinfo));
-        actionBar.setDisplayShowTitleEnabled(true);
-        actionBar.setDisplayHomeAsUpEnabled(true);
-
-        fillData();
-    }
-
-    @Override
-    protected void onStart() {
-        super.onStart();
-        AnalyticsUtils.getInstance(this).trackPageView("/ShowInfo");
-    }
-
-    @Override
-    public boolean onCreateOptionsMenu(Menu menu) {
-        MenuInflater inflater = getSupportMenuInflater();
-        inflater.inflate(R.menu.showinfo_menu, menu);
-
-        MenuItem shareItem = menu.findItem(R.id.menu_share);
-        ShareActionProvider shareActionProvider = (ShareActionProvider) shareItem
-                .getActionProvider();
-        shareActionProvider.setShareIntent(mShareIntentBuilder.getIntent());
-
-        return true;
-    }
-
-    @Override
-    public boolean onOptionsItemSelected(MenuItem item) {
-        switch (item.getItemId()) {
-            case android.R.id.home: {
-                navigateToOverview(getShowId());
-                return true;
-            }
-            case R.id.menu_rate_trakt: {
-                TraktRateDialogFragment newFragment = TraktRateDialogFragment
-                        .newInstance(getShowId());
-                newFragment.show(getSupportFragmentManager(), "traktratedialog");
-                return true;
-            }
-        }
-        return super.onOptionsItemSelected(item);
-    }
-
-    protected int getShowId() {
-        return getIntent().getExtras().getInt(InitBundle.SHOW_TVDBID);
-    }
-
-    private void fillData() {
-        TextView seriesname = (TextView) findViewById(R.id.title);
-        TextView overview = (TextView) findViewById(R.id.TextViewShowInfoOverview);
-        TextView airstime = (TextView) findViewById(R.id.TextViewShowInfoAirtime);
-        TextView network = (TextView) findViewById(R.id.TextViewShowInfoNetwork);
-        TextView status = (TextView) findViewById(R.id.TextViewShowInfoStatus);
-        ImageView showart = (ImageView) findViewById(R.id.ImageViewShowInfoPoster);
-
-        final Series show = DBUtils.getShow(this, String.valueOf(getShowId()));
-        if (show == null) {
-            finish();
-        }
-
-        // Name
-        seriesname.setText(show.getSeriesName());
-
-        // Overview
-        if (show.getOverview().length() == 0) {
-            overview.setText("");
-        } else {
-            overview.setText(show.getOverview());
-        }
-
-        // Airtimes
-        if (show.getAirsDayOfWeek().length() == 0 || show.getAirsTime() == -1) {
-            airstime.setText(getString(R.string.show_noairtime));
-        } else {
-            String[] values = Utils.parseMillisecondsToTime(show.getAirsTime(),
-                    show.getAirsDayOfWeek(), getApplicationContext());
-            airstime.setText(getString(R.string.show_airs) + " " + values[1] + " " + values[0]);
-        }
-
-        // Network
-        if (show.getNetwork().length() == 0) {
-            network.setText("");
-        } else {
-            network.setText(getString(R.string.show_network) + " " + show.getNetwork());
-        }
-
-        // Running state
-        if (show.getStatus() == 1) {
-            status.setTextColor(Color.GREEN);
-            status.setText(getString(R.string.show_isalive));
-        } else if (show.getStatus() == 0) {
-            status.setTextColor(Color.GRAY);
-            status.setText(getString(R.string.show_isnotalive));
-        }
-
-        // first airdate
-        long airtime = Utils.buildEpisodeAirtime(show.getFirstAired(), show.getAirsTime());
-        Utils.setValueOrPlaceholder(findViewById(R.id.TextViewShowInfoFirstAirdate),
-                Utils.formatToDate(airtime, this));
-
-        // Others
-        Utils.setValueOrPlaceholder(findViewById(R.id.TextViewShowInfoActors),
-                Utils.splitAndKitTVDBStrings(show.getActors()));
-        Utils.setValueOrPlaceholder(findViewById(R.id.TextViewShowInfoContentRating),
-                show.getContentRating());
-        Utils.setValueOrPlaceholder(findViewById(R.id.TextViewShowInfoGenres),
-                Utils.splitAndKitTVDBStrings(show.getGenres()));
-        Utils.setValueOrPlaceholder(findViewById(R.id.TextViewShowInfoRuntime), show.getRuntime()
-                + " " + getString(R.string.show_airtimeunit));
-
-        // TVDb rating
-        String ratingText = show.getRating();
-        if (ratingText != null && ratingText.length() != 0) {
-            RatingBar ratingBar = (RatingBar) findViewById(R.id.bar);
-            ratingBar.setProgress((int) (Double.valueOf(ratingText) / 0.1));
-            TextView rating = (TextView) findViewById(R.id.value);
-            rating.setText(ratingText + "/10");
-        }
-
-        // IMDb button
-        View imdbButton = (View) findViewById(R.id.buttonShowInfoIMDB);
-        final String imdbid = show.getImdbId();
-        if (imdbButton != null) {
-            imdbButton.setOnClickListener(new OnClickListener() {
-                public void onClick(View v) {
-                    fireTrackerEvent("IMDb");
-
-                    if (imdbid.length() != 0) {
-                        Intent myIntent = new Intent(Intent.ACTION_VIEW, Uri.parse("imdb:///title/"
-                                + imdbid + "/"));
-                        try {
-                            startActivity(myIntent);
-                        } catch (ActivityNotFoundException e) {
-                            myIntent = new Intent(Intent.ACTION_VIEW, Uri.parse(IMDB_TITLE_URL
-                                    + imdbid));
-                            startActivity(myIntent);
-                        }
-                    } else {
-                        Toast.makeText(getApplicationContext(),
-                                getString(R.string.show_noimdbentry), Toast.LENGTH_LONG).show();
-                    }
-                }
-            });
-        }
-
-        // TVDb button
-        View tvdbButton = (View) findViewById(R.id.buttonTVDB);
-        final String tvdbId = show.getId();
-        if (tvdbButton != null) {
-            tvdbButton.setOnClickListener(new OnClickListener() {
-                public void onClick(View v) {
-                    fireTrackerEvent("TVDb");
-                    Intent i = new Intent(Intent.ACTION_VIEW, Uri.parse(Constants.TVDB_SHOW_URL
-                            + tvdbId));
-                    startActivity(i);
-                }
-            });
-        }
-
-        // Shout button
-        findViewById(R.id.buttonShouts).setOnClickListener(new OnClickListener() {
-            @Override
-            public void onClick(View v) {
-                TraktShoutsFragment newFragment = TraktShoutsFragment.newInstance(
-                        show.getSeriesName(), Integer.valueOf(tvdbId));
-
-                newFragment.show(getSupportFragmentManager(), "shouts-dialog");
-            }
-        });
-
-        // Share intent
-        mShareIntentBuilder = ShareCompat.IntentBuilder
-                .from(this)
-                .setChooserTitle(R.string.share)
-                .setText(
-                        getString(R.string.share_checkout) + " \"" + show.getSeriesName()
-                                + "\" via @SeriesGuide " + ShowInfoActivity.IMDB_TITLE_URL + imdbid)
-                .setType("text/plain");
-
-        // Poster
-        Bitmap bitmap = ImageCache.getInstance(this).get(show.getPoster());
-        if (bitmap != null) {
-            showart.setImageBitmap(bitmap);
-        } else {
-            showart.setImageBitmap(null);
-        }
-
-        // trakt ratings
-        TraktSummaryTask task = new TraktSummaryTask(this, findViewById(R.id.ratingbar))
-                .show(tvdbId);
-        if (Utils.isHoneycombOrHigher()) {
-            task.executeOnExecutor(AsyncTask.THREAD_POOL_EXECUTOR);
-        } else {
-            task.execute();
-        }
-    }
-}+
+package com.battlelancer.seriesguide.ui;
+
+import com.actionbarsherlock.app.ActionBar;
+import com.actionbarsherlock.view.Menu;
+import com.actionbarsherlock.view.MenuInflater;
+import com.actionbarsherlock.view.MenuItem;
+import com.actionbarsherlock.widget.ShareActionProvider;
+import com.battlelancer.seriesguide.Constants;
+import com.battlelancer.seriesguide.beta.R;
+import com.battlelancer.seriesguide.items.Series;
+import com.battlelancer.seriesguide.ui.dialogs.TraktRateDialogFragment;
+import com.battlelancer.seriesguide.util.AnalyticsUtils;
+import com.battlelancer.seriesguide.util.DBUtils;
+import com.battlelancer.seriesguide.util.TraktSummaryTask;
+import com.battlelancer.seriesguide.util.Utils;
+import com.battlelancer.thetvdbapi.ImageCache;
+
+import android.content.ActivityNotFoundException;
+import android.content.Intent;
+import android.graphics.Bitmap;
+import android.graphics.Color;
+import android.net.Uri;
+import android.os.AsyncTask;
+import android.os.Bundle;
+import android.support.v4.app.ShareCompat;
+import android.support.v4.app.ShareCompat.IntentBuilder;
+import android.view.View;
+import android.view.View.OnClickListener;
+import android.widget.ImageView;
+import android.widget.RatingBar;
+import android.widget.TextView;
+import android.widget.Toast;
+
+public class ShowInfoActivity extends BaseActivity {
+    public static final String IMDB_TITLE_URL = "http://imdb.com/title/";
+
+    private IntentBuilder mShareIntentBuilder;
+
+    public interface InitBundle {
+        String SHOW_TVDBID = "tvdbid";
+    }
+
+    /**
+     * Google Analytics helper method for easy event tracking.
+     * 
+     * @param label
+     */
+    public void fireTrackerEvent(String label) {
+        AnalyticsUtils.getInstance(this).trackEvent("ShowInfo", "Click", label, 0);
+    }
+
+    @Override
+    protected void onCreate(Bundle savedInstanceState) {
+        super.onCreate(savedInstanceState);
+        setContentView(R.layout.show_info);
+
+        final ActionBar actionBar = getSupportActionBar();
+        actionBar.setTitle(getString(R.string.context_showinfo));
+        actionBar.setDisplayShowTitleEnabled(true);
+        actionBar.setDisplayHomeAsUpEnabled(true);
+
+        fillData();
+    }
+
+    @Override
+    protected void onStart() {
+        super.onStart();
+        AnalyticsUtils.getInstance(this).trackPageView("/ShowInfo");
+    }
+
+    @Override
+    public boolean onCreateOptionsMenu(Menu menu) {
+        MenuInflater inflater = getSupportMenuInflater();
+        inflater.inflate(R.menu.showinfo_menu, menu);
+
+        MenuItem shareItem = menu.findItem(R.id.menu_share);
+        ShareActionProvider shareActionProvider = (ShareActionProvider) shareItem
+                .getActionProvider();
+        shareActionProvider.setShareIntent(mShareIntentBuilder.getIntent());
+
+        return true;
+    }
+
+    @Override
+    public boolean onOptionsItemSelected(MenuItem item) {
+        switch (item.getItemId()) {
+            case android.R.id.home: {
+                navigateToOverview(getShowId());
+                return true;
+            }
+            case R.id.menu_rate_trakt: {
+                TraktRateDialogFragment newFragment = TraktRateDialogFragment
+                        .newInstance(getShowId());
+                newFragment.show(getSupportFragmentManager(), "traktratedialog");
+                return true;
+            }
+        }
+        return super.onOptionsItemSelected(item);
+    }
+
+    protected int getShowId() {
+        return getIntent().getExtras().getInt(InitBundle.SHOW_TVDBID);
+    }
+
+    private void fillData() {
+        TextView seriesname = (TextView) findViewById(R.id.title);
+        TextView overview = (TextView) findViewById(R.id.TextViewShowInfoOverview);
+        TextView airstime = (TextView) findViewById(R.id.TextViewShowInfoAirtime);
+        TextView network = (TextView) findViewById(R.id.TextViewShowInfoNetwork);
+        TextView status = (TextView) findViewById(R.id.TextViewShowInfoStatus);
+        ImageView showart = (ImageView) findViewById(R.id.ImageViewShowInfoPoster);
+
+        final Series show = DBUtils.getShow(this, String.valueOf(getShowId()));
+        if (show == null) {
+            finish();
+        }
+
+        // Name
+        seriesname.setText(show.getSeriesName());
+
+        // Overview
+        if (show.getOverview().length() == 0) {
+            overview.setText("");
+        } else {
+            overview.setText(show.getOverview());
+        }
+
+        // Airtimes
+        if (show.getAirsDayOfWeek().length() == 0 || show.getAirsTime() == -1) {
+            airstime.setText(getString(R.string.show_noairtime));
+        } else {
+            String[] values = Utils.parseMillisecondsToTime(show.getAirsTime(),
+                    show.getAirsDayOfWeek(), getApplicationContext());
+            airstime.setText(getString(R.string.show_airs) + " " + values[1] + " " + values[0]);
+        }
+
+        // Network
+        if (show.getNetwork().length() == 0) {
+            network.setText("");
+        } else {
+            network.setText(getString(R.string.show_network) + " " + show.getNetwork());
+        }
+
+        // Running state
+        if (show.getStatus() == 1) {
+            status.setTextColor(Color.GREEN);
+            status.setText(getString(R.string.show_isalive));
+        } else if (show.getStatus() == 0) {
+            status.setTextColor(Color.GRAY);
+            status.setText(getString(R.string.show_isnotalive));
+        }
+
+        // first airdate
+        long airtime = Utils.buildEpisodeAirtime(show.getFirstAired(), show.getAirsTime());
+        Utils.setValueOrPlaceholder(findViewById(R.id.TextViewShowInfoFirstAirdate),
+                Utils.formatToDate(airtime, this));
+
+        // Others
+        Utils.setValueOrPlaceholder(findViewById(R.id.TextViewShowInfoActors),
+                Utils.splitAndKitTVDBStrings(show.getActors()));
+        Utils.setValueOrPlaceholder(findViewById(R.id.TextViewShowInfoContentRating),
+                show.getContentRating());
+        Utils.setValueOrPlaceholder(findViewById(R.id.TextViewShowInfoGenres),
+                Utils.splitAndKitTVDBStrings(show.getGenres()));
+        Utils.setValueOrPlaceholder(findViewById(R.id.TextViewShowInfoRuntime), show.getRuntime()
+                + " " + getString(R.string.show_airtimeunit));
+
+        // TVDb rating
+        String ratingText = show.getRating();
+        if (ratingText != null && ratingText.length() != 0) {
+            RatingBar ratingBar = (RatingBar) findViewById(R.id.bar);
+            ratingBar.setProgress((int) (Double.valueOf(ratingText) / 0.1));
+            TextView rating = (TextView) findViewById(R.id.value);
+            rating.setText(ratingText + "/10");
+        }
+
+        // IMDb button
+        View imdbButton = (View) findViewById(R.id.buttonShowInfoIMDB);
+        final String imdbid = show.getImdbId();
+        if (imdbButton != null) {
+            imdbButton.setOnClickListener(new OnClickListener() {
+                public void onClick(View v) {
+                    fireTrackerEvent("IMDb");
+
+                    if (imdbid.length() != 0) {
+                        Intent myIntent = new Intent(Intent.ACTION_VIEW, Uri.parse("imdb:///title/"
+                                + imdbid + "/"));
+                        try {
+                            startActivity(myIntent);
+                        } catch (ActivityNotFoundException e) {
+                            myIntent = new Intent(Intent.ACTION_VIEW, Uri.parse(IMDB_TITLE_URL
+                                    + imdbid));
+                            startActivity(myIntent);
+                        }
+                    } else {
+                        Toast.makeText(getApplicationContext(),
+                                getString(R.string.show_noimdbentry), Toast.LENGTH_LONG).show();
+                    }
+                }
+            });
+        }
+
+        // TVDb button
+        View tvdbButton = (View) findViewById(R.id.buttonTVDB);
+        final String tvdbId = show.getId();
+        if (tvdbButton != null) {
+            tvdbButton.setOnClickListener(new OnClickListener() {
+                public void onClick(View v) {
+                    fireTrackerEvent("TVDb");
+                    Intent i = new Intent(Intent.ACTION_VIEW, Uri.parse(Constants.TVDB_SHOW_URL
+                            + tvdbId));
+                    startActivity(i);
+                }
+            });
+        }
+
+        // Shout button
+        findViewById(R.id.buttonShouts).setOnClickListener(new OnClickListener() {
+            @Override
+            public void onClick(View v) {
+                TraktShoutsFragment newFragment = TraktShoutsFragment.newInstance(
+                        show.getSeriesName(), Integer.valueOf(tvdbId));
+
+                newFragment.show(getSupportFragmentManager(), "shouts-dialog");
+            }
+        });
+
+        // Share intent
+        mShareIntentBuilder = ShareCompat.IntentBuilder
+                .from(this)
+                .setChooserTitle(R.string.share)
+                .setText(
+                        getString(R.string.share_checkout) + " \"" + show.getSeriesName()
+                                + "\" via @SeriesGuide " + ShowInfoActivity.IMDB_TITLE_URL + imdbid)
+                .setType("text/plain");
+
+        // Poster
+        Bitmap bitmap = ImageCache.getInstance(this).get(show.getPoster());
+        if (bitmap != null) {
+            showart.setImageBitmap(bitmap);
+        } else {
+            showart.setImageBitmap(null);
+        }
+
+        // trakt ratings
+        TraktSummaryTask task = new TraktSummaryTask(this, findViewById(R.id.ratingbar))
+                .show(tvdbId);
+        if (Utils.isHoneycombOrHigher()) {
+            task.executeOnExecutor(AsyncTask.THREAD_POOL_EXECUTOR);
+        } else {
+            task.execute();
+        }
+    }
+}