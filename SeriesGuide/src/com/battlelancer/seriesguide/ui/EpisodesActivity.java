--- conflicted
+++ resolved
@@ -1,221 +1,217 @@
-
-package com.battlelancer.seriesguide.ui;
-
-import com.actionbarsherlock.app.ActionBar;
-import com.battlelancer.seriesguide.Constants;
-<<<<<<< HEAD
-import com.battlelancer.seriesguide.beta.R;
-=======
-import com.battlelancer.seriesguide.R;
->>>>>>> 4e8c3b48
-import com.battlelancer.seriesguide.items.Episode;
-import com.battlelancer.seriesguide.items.Series;
-import com.battlelancer.seriesguide.provider.SeriesContract.Episodes;
-import com.battlelancer.seriesguide.ui.EpisodeDetailsActivity.EpisodePagerAdapter;
-import com.battlelancer.seriesguide.util.DBUtils;
-import com.battlelancer.seriesguide.util.Utils;
-import com.battlelancer.thetvdbapi.ImageCache;
-import com.viewpagerindicator.TitlePageIndicator;
-
-import android.content.SharedPreferences;
-import android.database.Cursor;
-import android.graphics.Bitmap;
-import android.graphics.drawable.BitmapDrawable;
-import android.os.Bundle;
-import android.preference.PreferenceManager;
-import android.support.v4.app.Fragment;
-import android.support.v4.app.FragmentTransaction;
-import android.support.v4.view.ViewPager;
-import android.support.v4.view.ViewPager.OnPageChangeListener;
-import android.util.Log;
-import android.view.View;
-import android.widget.ImageView;
-
-import java.lang.ref.WeakReference;
-import java.util.ArrayList;
-import java.util.List;
-
-public class EpisodesActivity extends BaseActivity {
-
-    private EpisodesFragment mEpisodesFragment;
-
-    private EpisodePagerAdapter mAdapter;
-
-    private ViewPager mPager;
-
-    private boolean mDualPane;
-
-    private ArrayList<Episode> mEpisodes;
-
-    /**
-     * All values have to be integer.
-     */
-    public interface InitBundle {
-        String SHOW_TVDBID = "show_tvdbid";
-
-        String SEASON_TVDBID = "season_tvdbid";
-
-        String SEASON_NUMBER = "season_number";
-    }
-
-    @Override
-    protected void onCreate(Bundle savedInstanceState) {
-        super.onCreate(savedInstanceState);
-        setContentView(R.layout.episodes_multipane);
-
-        final int showId = getIntent().getIntExtra(InitBundle.SHOW_TVDBID, 0);
-        final Series show = DBUtils.getShow(this, String.valueOf(showId));
-        final int seasonId = getIntent().getIntExtra(InitBundle.SEASON_TVDBID, 0);
-        if (show == null || seasonId == 0) {
-            finish();
-        }
-
-        // setup ActionBar
-        final ActionBar actionBar = getSupportActionBar();
-        actionBar.setHomeButtonEnabled(true);
-        actionBar.setDisplayShowTitleEnabled(true);
-        String showname = show.getSeriesName();
-
-        final int seasonNumber = getIntent().getIntExtra(InitBundle.SEASON_NUMBER, -1);
-        final String seasonTitle = Utils.getSeasonString(this, seasonNumber);
-        setTitle(showname + " " + seasonTitle);
-        actionBar.setTitle(showname);
-        actionBar.setSubtitle(seasonTitle);
-
-        // check for dual pane layout
-        View pagerFragment = findViewById(R.id.pager);
-        mDualPane = pagerFragment != null && pagerFragment.getVisibility() == View.VISIBLE;
-
-        // setup the episode list fragment
-        if (savedInstanceState == null) {
-            mEpisodesFragment = EpisodesFragment.newInstance(showId, seasonId, seasonNumber);
-            FragmentTransaction ft = getSupportFragmentManager().beginTransaction();
-            if (mDualPane) {
-                // only animate enter in a dual pane layout
-                ft.setCustomAnimations(R.anim.fragment_slide_left_enter,
-                        R.anim.fragment_slide_left_exit);
-            }
-            ft.add(R.id.fragment_episodes, mEpisodesFragment, "episodes").commit();
-        } else {
-            mEpisodesFragment = (EpisodesFragment) getSupportFragmentManager().findFragmentByTag(
-                    "episodes");
-        }
-
-        // build the episode pager if we are in a dual-pane layout
-        if (mDualPane) {
-            // set the pager background
-            if (Utils.isFroyoOrHigher()) {
-                // using alpha seems not to work on eclair, so only set
-                // a background on froyo+ then
-                final ImageView background = (ImageView) findViewById(R.id.background);
-                Bitmap bg = ImageCache.getInstance(this).get(show.getPoster());
-                if (bg != null) {
-                    BitmapDrawable drawable = new BitmapDrawable(getResources(), bg);
-                    drawable.setAlpha(50);
-                    background.setImageDrawable(drawable);
-                }
-            }
-
-            // set adapters for pager and indicator
-            Constants.EpisodeSorting sorting = Utils.getEpisodeSorting(this);
-
-            Cursor episodeCursor = getContentResolver().query(
-                    Episodes.buildEpisodesOfSeasonWithShowUri(String.valueOf(seasonId)),
-                    new String[] {
-                            Episodes._ID, Episodes.NUMBER
-                    }, null, null, sorting.query());
-
-            mEpisodes = new ArrayList<Episode>();
-            if (episodeCursor != null) {
-                while (episodeCursor.moveToNext()) {
-                    Episode ep = new Episode();
-                    ep.episodeId = episodeCursor.getInt(0);
-                    ep.episodeNumber = episodeCursor.getInt(1);
-                    ep.seasonNumber = seasonNumber;
-                    mEpisodes.add(ep);
-                }
-            }
-
-            final SharedPreferences prefs = PreferenceManager
-                    .getDefaultSharedPreferences(getApplicationContext());
-
-            mAdapter = new EpisodePagerAdapter(getSupportFragmentManager(), mEpisodes, prefs);
-            mPager = (ViewPager) pagerFragment;
-            mPager.setAdapter(mAdapter);
-
-            TitlePageIndicator indicator = (TitlePageIndicator) findViewById(R.id.indicator);
-            indicator.setViewPager(mPager, 0);
-            indicator.setOnPageChangeListener(new OnPageChangeListener() {
-
-                @Override
-                public void onPageSelected(int position) {
-                    mEpisodesFragment.setItemChecked(position);
-                }
-
-                @Override
-                public void onPageScrolled(int arg0, float arg1, int arg2) {
-                }
-
-                @Override
-                public void onPageScrollStateChanged(int arg0) {
-                }
-            });
-        } else {
-            // FIXME Dirty: make sure no fragments are left over from a config
-            // change
-            for (Fragment fragment : getActiveFragments()) {
-                if (fragment.getTag() == null) {
-                    Log.d("EpisodesActivity", "Removing a leftover fragment");
-                    getSupportFragmentManager().beginTransaction().remove(fragment).commit();
-                }
-            }
-        }
-    }
-
-    List<WeakReference<Fragment>> mFragments = new ArrayList<WeakReference<Fragment>>();
-
-    @Override
-    public void onAttachFragment(Fragment fragment) {
-        mFragments.add(new WeakReference<Fragment>(fragment));
-    }
-
-    public ArrayList<Fragment> getActiveFragments() {
-        ArrayList<Fragment> ret = new ArrayList<Fragment>();
-        for (WeakReference<Fragment> ref : mFragments) {
-            Fragment f = ref.get();
-            if (f != null) {
-                if (f.isAdded()) {
-                    ret.add(f);
-                }
-            }
-        }
-        return ret;
-    }
-
-    /**
-     * Switch the view pager page to show the given episode.
-     * 
-     * @param episodeId
-     */
-    public void onChangePage(int episodeId) {
-        if (mDualPane) {
-            // get the index of the given episode in the pager
-            int i = 0;
-            for (; i < mEpisodes.size(); i++) {
-                if (mEpisodes.get(i).episodeId == episodeId) {
-                    break;
-                }
-            }
-
-            // switch to the page immediately
-            mPager.setCurrentItem(i, false);
-        }
-    }
-
-    @Override
-    public void onBackPressed() {
-        super.onBackPressed();
-        overridePendingTransition(R.anim.fragment_slide_right_enter,
-                R.anim.fragment_slide_right_exit);
-    }
-}+
+package com.battlelancer.seriesguide.ui;
+
+import com.actionbarsherlock.app.ActionBar;
+import com.battlelancer.seriesguide.Constants;
+import com.battlelancer.seriesguide.beta.R;
+import com.battlelancer.seriesguide.items.Episode;
+import com.battlelancer.seriesguide.items.Series;
+import com.battlelancer.seriesguide.provider.SeriesContract.Episodes;
+import com.battlelancer.seriesguide.ui.EpisodeDetailsActivity.EpisodePagerAdapter;
+import com.battlelancer.seriesguide.util.DBUtils;
+import com.battlelancer.seriesguide.util.Utils;
+import com.battlelancer.thetvdbapi.ImageCache;
+import com.viewpagerindicator.TitlePageIndicator;
+
+import android.content.SharedPreferences;
+import android.database.Cursor;
+import android.graphics.Bitmap;
+import android.graphics.drawable.BitmapDrawable;
+import android.os.Bundle;
+import android.preference.PreferenceManager;
+import android.support.v4.app.Fragment;
+import android.support.v4.app.FragmentTransaction;
+import android.support.v4.view.ViewPager;
+import android.support.v4.view.ViewPager.OnPageChangeListener;
+import android.util.Log;
+import android.view.View;
+import android.widget.ImageView;
+
+import java.lang.ref.WeakReference;
+import java.util.ArrayList;
+import java.util.List;
+
+public class EpisodesActivity extends BaseActivity {
+
+    private EpisodesFragment mEpisodesFragment;
+
+    private EpisodePagerAdapter mAdapter;
+
+    private ViewPager mPager;
+
+    private boolean mDualPane;
+
+    private ArrayList<Episode> mEpisodes;
+
+    /**
+     * All values have to be integer.
+     */
+    public interface InitBundle {
+        String SHOW_TVDBID = "show_tvdbid";
+
+        String SEASON_TVDBID = "season_tvdbid";
+
+        String SEASON_NUMBER = "season_number";
+    }
+
+    @Override
+    protected void onCreate(Bundle savedInstanceState) {
+        super.onCreate(savedInstanceState);
+        setContentView(R.layout.episodes_multipane);
+
+        final int showId = getIntent().getIntExtra(InitBundle.SHOW_TVDBID, 0);
+        final Series show = DBUtils.getShow(this, String.valueOf(showId));
+        final int seasonId = getIntent().getIntExtra(InitBundle.SEASON_TVDBID, 0);
+        if (show == null || seasonId == 0) {
+            finish();
+        }
+
+        // setup ActionBar
+        final ActionBar actionBar = getSupportActionBar();
+        actionBar.setHomeButtonEnabled(true);
+        actionBar.setDisplayShowTitleEnabled(true);
+        String showname = show.getSeriesName();
+
+        final int seasonNumber = getIntent().getIntExtra(InitBundle.SEASON_NUMBER, -1);
+        final String seasonTitle = Utils.getSeasonString(this, seasonNumber);
+        setTitle(showname + " " + seasonTitle);
+        actionBar.setTitle(showname);
+        actionBar.setSubtitle(seasonTitle);
+
+        // check for dual pane layout
+        View pagerFragment = findViewById(R.id.pager);
+        mDualPane = pagerFragment != null && pagerFragment.getVisibility() == View.VISIBLE;
+
+        // setup the episode list fragment
+        if (savedInstanceState == null) {
+            mEpisodesFragment = EpisodesFragment.newInstance(showId, seasonId, seasonNumber);
+            FragmentTransaction ft = getSupportFragmentManager().beginTransaction();
+            if (mDualPane) {
+                // only animate enter in a dual pane layout
+                ft.setCustomAnimations(R.anim.fragment_slide_left_enter,
+                        R.anim.fragment_slide_left_exit);
+            }
+            ft.add(R.id.fragment_episodes, mEpisodesFragment, "episodes").commit();
+        } else {
+            mEpisodesFragment = (EpisodesFragment) getSupportFragmentManager().findFragmentByTag(
+                    "episodes");
+        }
+
+        // build the episode pager if we are in a dual-pane layout
+        if (mDualPane) {
+            // set the pager background
+            if (Utils.isFroyoOrHigher()) {
+                // using alpha seems not to work on eclair, so only set
+                // a background on froyo+ then
+                final ImageView background = (ImageView) findViewById(R.id.background);
+                Bitmap bg = ImageCache.getInstance(this).get(show.getPoster());
+                if (bg != null) {
+                    BitmapDrawable drawable = new BitmapDrawable(getResources(), bg);
+                    drawable.setAlpha(50);
+                    background.setImageDrawable(drawable);
+                }
+            }
+
+            // set adapters for pager and indicator
+            Constants.EpisodeSorting sorting = Utils.getEpisodeSorting(this);
+
+            Cursor episodeCursor = getContentResolver().query(
+                    Episodes.buildEpisodesOfSeasonWithShowUri(String.valueOf(seasonId)),
+                    new String[] {
+                            Episodes._ID, Episodes.NUMBER
+                    }, null, null, sorting.query());
+
+            mEpisodes = new ArrayList<Episode>();
+            if (episodeCursor != null) {
+                while (episodeCursor.moveToNext()) {
+                    Episode ep = new Episode();
+                    ep.episodeId = episodeCursor.getInt(0);
+                    ep.episodeNumber = episodeCursor.getInt(1);
+                    ep.seasonNumber = seasonNumber;
+                    mEpisodes.add(ep);
+                }
+            }
+
+            final SharedPreferences prefs = PreferenceManager
+                    .getDefaultSharedPreferences(getApplicationContext());
+
+            mAdapter = new EpisodePagerAdapter(getSupportFragmentManager(), mEpisodes, prefs);
+            mPager = (ViewPager) pagerFragment;
+            mPager.setAdapter(mAdapter);
+
+            TitlePageIndicator indicator = (TitlePageIndicator) findViewById(R.id.indicator);
+            indicator.setViewPager(mPager, 0);
+            indicator.setOnPageChangeListener(new OnPageChangeListener() {
+
+                @Override
+                public void onPageSelected(int position) {
+                    mEpisodesFragment.setItemChecked(position);
+                }
+
+                @Override
+                public void onPageScrolled(int arg0, float arg1, int arg2) {
+                }
+
+                @Override
+                public void onPageScrollStateChanged(int arg0) {
+                }
+            });
+        } else {
+            // FIXME Dirty: make sure no fragments are left over from a config
+            // change
+            for (Fragment fragment : getActiveFragments()) {
+                if (fragment.getTag() == null) {
+                    Log.d("EpisodesActivity", "Removing a leftover fragment");
+                    getSupportFragmentManager().beginTransaction().remove(fragment).commit();
+                }
+            }
+        }
+    }
+
+    List<WeakReference<Fragment>> mFragments = new ArrayList<WeakReference<Fragment>>();
+
+    @Override
+    public void onAttachFragment(Fragment fragment) {
+        mFragments.add(new WeakReference<Fragment>(fragment));
+    }
+
+    public ArrayList<Fragment> getActiveFragments() {
+        ArrayList<Fragment> ret = new ArrayList<Fragment>();
+        for (WeakReference<Fragment> ref : mFragments) {
+            Fragment f = ref.get();
+            if (f != null) {
+                if (f.isAdded()) {
+                    ret.add(f);
+                }
+            }
+        }
+        return ret;
+    }
+
+    /**
+     * Switch the view pager page to show the given episode.
+     * 
+     * @param episodeId
+     */
+    public void onChangePage(int episodeId) {
+        if (mDualPane) {
+            // get the index of the given episode in the pager
+            int i = 0;
+            for (; i < mEpisodes.size(); i++) {
+                if (mEpisodes.get(i).episodeId == episodeId) {
+                    break;
+                }
+            }
+
+            // switch to the page immediately
+            mPager.setCurrentItem(i, false);
+        }
+    }
+
+    @Override
+    public void onBackPressed() {
+        super.onBackPressed();
+        overridePendingTransition(R.anim.fragment_slide_right_enter,
+                R.anim.fragment_slide_right_exit);
+    }
+}