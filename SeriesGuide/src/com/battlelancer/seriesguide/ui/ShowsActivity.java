/*
 * Copyright 2011 Uwe Trottmann
 *
 * Licensed under the Apache License, Version 2.0 (the "License");
 * you may not use this file except in compliance with the License.
 * You may obtain a copy of the License at
 *
 *      http://www.apache.org/licenses/LICENSE-2.0
 *
 * Unless required by applicable law or agreed to in writing, software
 * distributed under the License is distributed on an "AS IS" BASIS,
 * WITHOUT WARRANTIES OR CONDITIONS OF ANY KIND, either express or implied.
 * See the License for the specific language governing permissions and
 * limitations under the License.
 * 
 */

package com.battlelancer.seriesguide.ui;

import android.content.ContentValues;
import android.content.Intent;
import android.content.SharedPreferences;
import android.content.SharedPreferences.Editor;
import android.content.pm.PackageManager;
import android.content.pm.PackageManager.NameNotFoundException;
import android.database.Cursor;
import android.net.Uri;
import android.os.AsyncTask;
import android.os.Bundle;
import android.preference.PreferenceManager;
import android.support.v4.view.ViewPager;
import android.view.KeyEvent;
import android.view.View;
import android.view.ViewStub;
import android.view.animation.AnimationUtils;
import android.widget.ArrayAdapter;
import android.widget.ProgressBar;
import android.widget.TextView;
import android.widget.Toast;

import com.actionbarsherlock.app.ActionBar;
import com.actionbarsherlock.view.Menu;
import com.actionbarsherlock.view.MenuItem;
import com.battlelancer.seriesguide.R;
import com.battlelancer.seriesguide.adapters.ListsPagerAdapter;
import com.battlelancer.seriesguide.adapters.ShowsPagerAdapter;
import com.battlelancer.seriesguide.provider.SeriesContract.Shows;
import com.battlelancer.seriesguide.ui.FirstRunFragment.OnFirstRunDismissedListener;
import com.battlelancer.seriesguide.ui.dialogs.AddListDialogFragment;
import com.battlelancer.seriesguide.ui.dialogs.ListManageDialogFragment;
import com.battlelancer.seriesguide.util.CompatActionBarNavHandler;
import com.battlelancer.seriesguide.util.CompatActionBarNavListener;
import com.battlelancer.seriesguide.util.ImageProvider;
import com.battlelancer.seriesguide.util.TaskManager;
import com.battlelancer.seriesguide.util.UpdateTask;
import com.battlelancer.seriesguide.util.Utils;
import com.battlelancer.thetvdbapi.TheTVDB;
import com.google.analytics.tracking.android.EasyTracker;
import com.uwetrottmann.androidutils.AndroidUtils;
import com.uwetrottmann.seriesguide.R;
import com.viewpagerindicator.TabPageIndicator;
import com.viewpagerindicator.TabPageIndicator.OnTabReselectedListener;

import java.util.ArrayList;
import java.util.List;
import java.util.concurrent.atomic.AtomicInteger;

/**
 * Provides the apps main screen, displaying a list of shows and their next
 * episodes.
 */
public class ShowsActivity extends BaseActivity implements CompatActionBarNavListener,
        OnListsChangedListener, OnFirstRunDismissedListener {

    private static final String TAG = "Shows";

    private static final int UPDATE_SUCCESS = 100;

    private static final int UPDATE_INCOMPLETE = 104;

    // Background Task States
    private static final String STATE_ART_IN_PROGRESS = "seriesguide.art.inprogress";

    private static final String STATE_ART_PATHS = "seriesguide.art.paths";

    private static final String STATE_ART_INDEX = "seriesguide.art.index";

    private static final int VER_TRAKT_SEC_CHANGES = 129;

    private static final int VER_SUMMERTIME_FIX = 136;

    private static final int VER_HIGHRES_THUMBS = 140;

    private static final int LIST_NAV_ITEM_POSITION = 4;

    private Bundle mSavedState;

    private FetchPosterTask mArtTask;

    private ViewPager mPager;

    private boolean mIsLoaderStartAllowed;

    private TabPageIndicator mIndicator;

    private ShowsPagerAdapter mShowsAdapter;

    private ListsPagerAdapter mListsAdapter;

    /**
     * Google Analytics helper method for easy event tracking.
     * 
     * @param label
     */
    public void fireTrackerEvent(String label) {
        EasyTracker.getTracker().trackEvent(TAG, "Click", label, (long) 0);
    }

    @Override
    protected void onCreate(Bundle savedInstanceState) {
        super.onCreate(savedInstanceState);
        setContentView(R.layout.shows);

        final SharedPreferences prefs = PreferenceManager
                .getDefaultSharedPreferences(getApplicationContext());

        updatePreferences(prefs);

        // set up adapters
        mShowsAdapter = new ShowsPagerAdapter(getSupportFragmentManager(), this);
        mListsAdapter = new ListsPagerAdapter(getSupportFragmentManager(), this);

        // try to restore previously set show filter
        int navSelection = prefs.getInt(SeriesGuidePreferences.KEY_SHOWFILTER, 0);

        mPager = (ViewPager) findViewById(R.id.pager);

        // set up action bar
        setUpActionBar();

        // set up view pager
        onChangePagerAdapter(navSelection);

        mIndicator = (TabPageIndicator) findViewById(R.id.indicator);
        mIndicator.setViewPager(mPager);
        mIndicator.setOnTabReselectedListener(new OnTabReselectedListener() {
            @Override
            public void onTabReselected(int position) {
                String listId = mListsAdapter.getListId(position);
                ListManageDialogFragment.showListManageDialog(listId, getSupportFragmentManager());
            }
        });
        onDisplayTitleIndicator(navSelection);
    }

    private void setUpActionBar() {
        mIsLoaderStartAllowed = false;

        final ActionBar actionBar = getSupportActionBar();
        actionBar.setDisplayShowTitleEnabled(false);

        /* setup navigation */
        CompatActionBarNavHandler handler = new CompatActionBarNavHandler(this);
        if (getResources().getBoolean(R.bool.isLargeTablet)) {
            /* use tabs */
            actionBar.setNavigationMode(ActionBar.NAVIGATION_MODE_TABS);
            final String[] categories = getResources().getStringArray(R.array.showfilter_list);
            for (String category : categories) {
                actionBar.addTab(actionBar.newTab().setText(category).setTabListener(handler));
            }
        } else {
            /* use list (spinner) (! use different layouts for ABS) */
            actionBar.setNavigationMode(ActionBar.NAVIGATION_MODE_LIST);
            ArrayAdapter<CharSequence> mActionBarList = ArrayAdapter.createFromResource(this,
                    R.array.showfilter_list, R.layout.sherlock_spinner_item);
            mActionBarList.setDropDownViewResource(R.layout.sherlock_spinner_dropdown_item);
            actionBar.setListNavigationCallbacks(mActionBarList, handler);
        }

        // prevent the onNavigationItemSelected listener from reacting
        mIsLoaderStartAllowed = true;
    }

    @Override
    protected void onStart() {
        super.onStart();

        // try to restore previously set show filter
        final SharedPreferences prefs = PreferenceManager
                .getDefaultSharedPreferences(getApplicationContext());
        int navSelection = prefs.getInt(SeriesGuidePreferences.KEY_SHOWFILTER, 0);
        if (getSupportActionBar().getSelectedNavigationIndex() != navSelection) {
            getSupportActionBar().setSelectedNavigationItem(navSelection);
        }

        EasyTracker.getInstance().activityStart(this);
    }

    @Override
    protected void onResume() {
        super.onResume();
        Utils.updateLatestEpisodes(this);
        if (mSavedState != null) {
            restoreLocalState(mSavedState);
        }
    }

    @Override
    protected void onStop() {
        super.onStop();
        EasyTracker.getInstance().activityStop(this);
    }

    @Override
    protected void onDestroy() {
        super.onDestroy();
        onCancelTasks();
    }

    @Override
    protected void onRestoreInstanceState(Bundle savedInstanceState) {
        super.onRestoreInstanceState(savedInstanceState);
        restoreLocalState(savedInstanceState);
        mSavedState = null;
    }

    @Override
    protected void onSaveInstanceState(Bundle outState) {
        super.onSaveInstanceState(outState);
        saveArtTask(outState);
        mSavedState = outState;
    }

    private void restoreLocalState(Bundle savedInstanceState) {
        restoreArtTask(savedInstanceState);
    }

    private void restoreArtTask(Bundle savedInstanceState) {
        if (savedInstanceState.getBoolean(STATE_ART_IN_PROGRESS)) {
            ArrayList<String> paths = savedInstanceState.getStringArrayList(STATE_ART_PATHS);
            int index = savedInstanceState.getInt(STATE_ART_INDEX);

            if (paths != null) {
                mArtTask = (FetchPosterTask) new FetchPosterTask(paths, index).execute();
                EasyTracker.getTracker().trackEvent(TAG, "Task Lifecycle", "Art Task Restored",
                        (long) 0);
            }
        }
    }

    private void saveArtTask(Bundle outState) {
        final FetchPosterTask task = mArtTask;
        if (task != null && task.getStatus() != AsyncTask.Status.FINISHED) {
            task.cancel(true);

            outState.putBoolean(STATE_ART_IN_PROGRESS, true);
            outState.putStringArrayList(STATE_ART_PATHS, task.mPaths);
            outState.putInt(STATE_ART_INDEX, task.mFetchCount.get());

            mArtTask = null;

            EasyTracker.getTracker().trackEvent(TAG, "Task Lifecycle", "Art Task Saved", (long) 0);
        }
    }

    @Override
    public boolean onCreateOptionsMenu(Menu menu) {
        getSupportMenuInflater().inflate(R.menu.seriesguide_menu, menu);
        return true;
    }

    @Override
    public boolean onOptionsItemSelected(MenuItem item) {
        int itemId = item.getItemId();
        if (itemId == R.id.menu_quickcheckin) {
            startActivity(new Intent(this, CheckinActivity.class));
            return true;
        } else if (itemId == R.id.menu_search) {
            onSearchRequested();
            fireTrackerEvent("Search");
            return true;
        } else if (itemId == R.id.menu_update) {
            performUpdateTask(false, null);
            fireTrackerEvent("Update");
            return true;
        } else if (itemId == R.id.menu_upcoming) {
            startActivity(new Intent(this, UpcomingRecentActivity.class));
            return true;
        } else if (itemId == R.id.menu_new_show) {
            startActivity(new Intent(this, AddActivity.class));
            return true;
        } else if (itemId == R.id.menu_updateart) {
            if (isArtTaskRunning()) {
                return true;
            }
            // already fail if there is no external storage
            if (!AndroidUtils.isExtStorageAvailable()) {
                Toast.makeText(this, getString(R.string.arttask_nosdcard), Toast.LENGTH_LONG)
                        .show();
            } else {
                Toast.makeText(this, getString(R.string.arttask_start), Toast.LENGTH_LONG).show();
                mArtTask = (FetchPosterTask) new FetchPosterTask().execute();
            }
            fireTrackerEvent("Fetch missing posters");
            return true;
        } else if (itemId == R.id.menu_preferences) {
            startActivity(new Intent(this, SeriesGuidePreferences.class));
            return true;
        } else if (itemId == R.id.menu_fullupdate) {
            performUpdateTask(true, null);
            fireTrackerEvent("Full Update");
            return true;
        } else if (itemId == R.id.menu_feedback) {
            final Intent intent = new Intent(android.content.Intent.ACTION_SEND);
            intent.setType("plain/text");
            intent.putExtra(android.content.Intent.EXTRA_EMAIL, new String[] {
                    SeriesGuidePreferences.SUPPORT_MAIL
            });
            intent.putExtra(android.content.Intent.EXTRA_SUBJECT,
                    "SeriesGuide " + Utils.getVersion(this) + " Feedback");
            intent.putExtra(android.content.Intent.EXTRA_TEXT, "");
            startActivity(Intent.createChooser(intent, "Send mail..."));
            fireTrackerEvent("Feedback");
            return true;
        } else if (itemId == R.id.menu_help) {
            Intent myIntent = new Intent(Intent.ACTION_VIEW,
                    Uri.parse(SeriesGuidePreferences.HELP_URL));
            startActivity(myIntent);
            fireTrackerEvent("Help");
            return true;
        } else if (itemId == R.id.menu_list_add) {
            AddListDialogFragment.showAddListDialog(getSupportFragmentManager());
            fireTrackerEvent("Add list");
            return true;
        } else {
            return super.onOptionsItemSelected(item);
        }
    }

    @Override
    public boolean onKeyLongPress(int keyCode, KeyEvent event) {
        // always navigate back to the home activity
        if (keyCode == KeyEvent.KEYCODE_BACK) {
            // do nothing as we are already on top
            return true;
        }
        return false;
    }

    protected void performUpdateTask(boolean isFullUpdate, String showId) {
        int messageId;
        UpdateTask task;
        if (isFullUpdate) {
            messageId = R.string.update_full;
            task = (UpdateTask) new UpdateTask(true, this);
        } else {
            if (showId == null) {
                // (delta) update all shows
                messageId = R.string.update_delta;
                task = (UpdateTask) new UpdateTask(false, this);
            } else {
                // update a single show
                messageId = R.string.update_single;
                task = (UpdateTask) new UpdateTask(new String[] {
                        showId
                }, 0, "", this);
            }
        }
        TaskManager.getInstance(this).tryUpdateTask(task, true, messageId);
    }

    private class FetchPosterTask extends AsyncTask<Void, Void, Integer> {
        final AtomicInteger mFetchCount = new AtomicInteger();

        ArrayList<String> mPaths;

        private View mProgressOverlay;

        protected FetchPosterTask() {
        }

        protected FetchPosterTask(ArrayList<String> paths, int index) {
            mPaths = paths;
            mFetchCount.set(index);
        }

        @Override
        protected void onPreExecute() {
            // see if we already inflated the progress overlay
            mProgressOverlay = findViewById(R.id.overlay_update);
            if (mProgressOverlay == null) {
                mProgressOverlay = ((ViewStub) findViewById(R.id.stub_update)).inflate();
            }
            showOverlay(mProgressOverlay);
            // setup the progress overlay
            TextView mUpdateStatus = (TextView) mProgressOverlay
                    .findViewById(R.id.textViewUpdateStatus);
            mUpdateStatus.setText("");

            ProgressBar updateProgress = (ProgressBar) mProgressOverlay
                    .findViewById(R.id.ProgressBarShowListDet);
            updateProgress.setIndeterminate(true);

            View cancelButton = mProgressOverlay.findViewById(R.id.overlayCancel);
            cancelButton.setOnClickListener(new View.OnClickListener() {
                public void onClick(View v) {
                    onCancelTasks();
                }
            });
        }

        @Override
        protected Integer doInBackground(Void... params) {
            // fetch all available poster paths
            if (mPaths == null) {
                Cursor shows = getContentResolver().query(Shows.CONTENT_URI, new String[] {
                        Shows.POSTER
                }, null, null, null);

                // finish fast if there is no image to download
                if (shows.getCount() == 0) {
                    shows.close();
                    return UPDATE_SUCCESS;
                }

                mPaths = new ArrayList<String>();
                while (shows.moveToNext()) {
                    String imagePath = shows.getString(shows.getColumnIndexOrThrow(Shows.POSTER));
                    if (imagePath.length() != 0) {
                        mPaths.add(imagePath);
                    }
                }
                shows.close();
            }

            int resultCode = UPDATE_SUCCESS;
            final List<String> list = mPaths;
            final int count = list.size();
            final AtomicInteger fetchCount = mFetchCount;

            // try to fetch image for each path
            for (int i = fetchCount.get(); i < count; i++) {
                if (isCancelled()) {
                    // code doesn't matter as onPostExecute will not be called
                    return UPDATE_INCOMPLETE;
                }

                if (!TheTVDB.fetchArt(list.get(i), true, ShowsActivity.this)) {
                    resultCode = UPDATE_INCOMPLETE;
                }

                fetchCount.incrementAndGet();
            }

            getContentResolver().notifyChange(Shows.CONTENT_URI, null);

            return resultCode;
        }

        @Override
        protected void onPostExecute(Integer resultCode) {
            switch (resultCode) {
                case UPDATE_SUCCESS:
                    EasyTracker.getTracker().trackEvent(TAG, "Fetch missing posters", "Success",
                            (long) 0);

                    Toast.makeText(getApplicationContext(), getString(R.string.update_success),
                            Toast.LENGTH_SHORT).show();
                    break;
                case UPDATE_INCOMPLETE:
                    EasyTracker.getTracker().trackEvent(TAG, "Fetch missing posters", "Incomplete",
                            (long) 0);

                    Toast.makeText(getApplicationContext(), getString(R.string.arttask_incomplete),
                            Toast.LENGTH_LONG).show();
                    break;
            }

            hideOverlay(mProgressOverlay);
        }

        @Override
        protected void onCancelled() {
            hideOverlay(mProgressOverlay);
        }
    }

    private boolean isArtTaskRunning() {
        if (mArtTask != null && mArtTask.getStatus() == AsyncTask.Status.RUNNING) {
            Toast.makeText(this, getString(R.string.update_inprogress), Toast.LENGTH_LONG).show();
            return true;
        } else {
            return false;
        }
    }

    public void onCancelTasks() {
        if (mArtTask != null && mArtTask.getStatus() == AsyncTask.Status.RUNNING) {
            mArtTask.cancel(true);
            mArtTask = null;

            EasyTracker.getTracker().trackEvent(TAG, "Task Lifecycle", "Art Task Canceled",
                    (long) 0);
        }
    }

    public void showOverlay(View overlay) {
        overlay.startAnimation(AnimationUtils
                .loadAnimation(getApplicationContext(), R.anim.fade_in));
        overlay.setVisibility(View.VISIBLE);
    }

    public void hideOverlay(View overlay) {
        overlay.startAnimation(AnimationUtils.loadAnimation(getApplicationContext(),
                R.anim.fade_out));
        overlay.setVisibility(View.GONE);
    }

    /**
     * Called once on activity creation to load initial settings and display
     * one-time information dialogs.
     */
    private void updatePreferences(SharedPreferences prefs) {
        // between-version upgrade code
        final int lastVersion = prefs.getInt(SeriesGuidePreferences.KEY_VERSION, -1);
        try {
            final int currentVersion = getPackageManager().getPackageInfo(getPackageName(),
                    PackageManager.GET_META_DATA).versionCode;
            if (currentVersion > lastVersion) {
                Editor editor = prefs.edit();

                if (lastVersion < VER_TRAKT_SEC_CHANGES) {
                    // clear trakt credetials
                    editor.putString(SeriesGuidePreferences.KEY_TRAKTPWD, null);
                    editor.putString(SeriesGuidePreferences.KEY_SECURE, null);
                }
                if (lastVersion < VER_SUMMERTIME_FIX) {
                    scheduleAllShowsUpdate();
                }
                if (getResources().getBoolean(R.bool.isLargeTablet)
                        && lastVersion < VER_HIGHRES_THUMBS) {
                    // clear image cache
                    ImageProvider.getInstance(this).clearCache();
                    ImageProvider.getInstance(this).clearExternalStorageCache();
                    scheduleAllShowsUpdate();
                }

<<<<<<< HEAD
                // BETA warning dialog switch
                // ChangesDialogFragment.show(getSupportFragmentManager());
=======
                if (getPackageName().contains("beta")) {
                    // BETA info dialog
                    ChangesDialogFragment.show(getSupportFragmentManager());
                }
>>>>>>> 992411ae

                // set this as lastVersion
                editor.putInt(SeriesGuidePreferences.KEY_VERSION, currentVersion);

                editor.commit();
            }

        } catch (NameNotFoundException e) {
            // this should never happen
        }
    }

    private void scheduleAllShowsUpdate() {
        // force update of all shows
        ContentValues values = new ContentValues();
        values.put(Shows.LASTUPDATED, 0);
        getContentResolver().update(Shows.CONTENT_URI, values, null, null);
    }

    @Override
    public void onCategorySelected(int itemPosition) {
        // only react if everything is set up
        if (!mIsLoaderStartAllowed) {
            return;
        } else {
            // show/hide title indicator
            onDisplayTitleIndicator(itemPosition);

            // attach correct adapter
            onChangePagerAdapter(itemPosition);

            // pass filter to show fragment
            ShowsFragment fragment;
            try {
                fragment = (ShowsFragment) getSupportFragmentManager().findFragmentByTag(
                        Utils.makeViewPagerFragmentName(mPager.getId(), 0));
                if (fragment != null) {
                    fragment.onFilterChanged(itemPosition);
                }
            } catch (ClassCastException e) {
            }

            // save the selected filter back to settings
            Editor editor = PreferenceManager.getDefaultSharedPreferences(this).edit();
            editor.putInt(SeriesGuidePreferences.KEY_SHOWFILTER, itemPosition);
            editor.commit();
        }
    }

    private void onDisplayTitleIndicator(int itemPosition) {
        if (itemPosition < LIST_NAV_ITEM_POSITION) {
            // displaying shows
            if (mIndicator.getVisibility() == View.VISIBLE) {
                mIndicator.startAnimation(AnimationUtils.loadAnimation(this,
                        android.R.anim.fade_out));
            }
            mIndicator.setVisibility(View.GONE);
        } else {
            // displaying lists
            if (mIndicator.getVisibility() != View.VISIBLE) {
                mIndicator.startAnimation(AnimationUtils
                        .loadAnimation(this, android.R.anim.fade_in));
            }
            mIndicator.setVisibility(View.VISIBLE);
        }
    }

    private void onChangePagerAdapter(int navItem) {
        /*
         * Prevent unnecessary fragment destruction by checking if the right
         * adapter is already attached.
         */
        if (navItem < LIST_NAV_ITEM_POSITION) {
            if (!(mPager.getAdapter() instanceof ShowsPagerAdapter)) {
                mPager.setAdapter(mShowsAdapter);
                mShowsAdapter.notifyDataSetChanged();
            }
        } else {
            if (!(mPager.getAdapter() instanceof ListsPagerAdapter)) {
                mPager.setAdapter(mListsAdapter);
                mListsAdapter.notifyDataSetChanged();
                if (mIndicator != null) {
                    mIndicator.notifyDataSetChanged();
                }
            }
        }
    }

    @Override
    public void onListsChanged() {
        // refresh list adapter
        mListsAdapter.onListsChanged();
        // update indicator and view pager
        mIndicator.notifyDataSetChanged();
    }

    @Override
    public void onFirstRunDismissed() {
        mShowsAdapter.notifyDataSetChanged();
    }
}<|MERGE_RESOLUTION|>--- conflicted
+++ resolved
@@ -41,12 +41,12 @@
 import com.actionbarsherlock.app.ActionBar;
 import com.actionbarsherlock.view.Menu;
 import com.actionbarsherlock.view.MenuItem;
-import com.battlelancer.seriesguide.R;
 import com.battlelancer.seriesguide.adapters.ListsPagerAdapter;
 import com.battlelancer.seriesguide.adapters.ShowsPagerAdapter;
 import com.battlelancer.seriesguide.provider.SeriesContract.Shows;
 import com.battlelancer.seriesguide.ui.FirstRunFragment.OnFirstRunDismissedListener;
 import com.battlelancer.seriesguide.ui.dialogs.AddListDialogFragment;
+import com.battlelancer.seriesguide.ui.dialogs.ChangesDialogFragment;
 import com.battlelancer.seriesguide.ui.dialogs.ListManageDialogFragment;
 import com.battlelancer.seriesguide.util.CompatActionBarNavHandler;
 import com.battlelancer.seriesguide.util.CompatActionBarNavListener;
@@ -85,11 +85,11 @@
 
     private static final String STATE_ART_INDEX = "seriesguide.art.index";
 
-    private static final int VER_TRAKT_SEC_CHANGES = 129;
-
-    private static final int VER_SUMMERTIME_FIX = 136;
-
-    private static final int VER_HIGHRES_THUMBS = 140;
+    private static final int VER_TRAKT_SEC_CHANGES = 131;
+
+    private static final int VER_SUMMERTIME_FIX = 155;
+
+    private static final int VER_HIGHRES_THUMBS = 177;
 
     private static final int LIST_NAV_ITEM_POSITION = 4;
 
@@ -545,15 +545,10 @@
                     scheduleAllShowsUpdate();
                 }
 
-<<<<<<< HEAD
-                // BETA warning dialog switch
-                // ChangesDialogFragment.show(getSupportFragmentManager());
-=======
                 if (getPackageName().contains("beta")) {
                     // BETA info dialog
                     ChangesDialogFragment.show(getSupportFragmentManager());
                 }
->>>>>>> 992411ae
 
                 // set this as lastVersion
                 editor.putInt(SeriesGuidePreferences.KEY_VERSION, currentVersion);
