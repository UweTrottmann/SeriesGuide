--- conflicted
+++ resolved
@@ -1,55 +1,51 @@
-
-package com.battlelancer.seriesguide.ui;
-
-import com.actionbarsherlock.app.ActionBar;
-<<<<<<< HEAD
-import com.battlelancer.seriesguide.beta.R;
-=======
-import com.battlelancer.seriesguide.R;
->>>>>>> 4e8c3b48
-import com.battlelancer.seriesguide.items.Series;
-import com.battlelancer.seriesguide.util.DBUtils;
-
-import android.os.Bundle;
-import android.support.v4.app.Fragment;
-
-public class SeasonsActivity extends BaseActivity {
-
-    private Fragment mFragment;
-
-    @Override
-    protected void onCreate(Bundle savedInstanceState) {
-        super.onCreate(savedInstanceState);
-        setContentView(R.layout.activity_singlepane_empty);
-
-        final ActionBar actionBar = getSupportActionBar();
-        actionBar.setHomeButtonEnabled(true);
-        actionBar.setDisplayShowTitleEnabled(true);
-
-        Bundle extras = getIntent().getExtras();
-        int showId = extras.getInt(SeasonsFragment.InitBundle.SHOW_TVDBID);
-        final Series show = DBUtils.getShow(this, String.valueOf(showId));
-        if (show != null) {
-            String showname = show.getSeriesName();
-            actionBar.setTitle(showname);
-            setTitle(showname);
-        } else {
-            actionBar.setTitle(getString(R.string.seasons));
-            setTitle(getString(R.string.seasons));
-        }
-
-        if (savedInstanceState == null) {
-            mFragment = SeasonsFragment.newInstance(showId);
-
-            getSupportFragmentManager().beginTransaction().replace(R.id.root_container, mFragment)
-                    .commit();
-        }
-    }
-
-    @Override
-    public void onBackPressed() {
-        super.onBackPressed();
-        overridePendingTransition(R.anim.fragment_slide_right_enter,
-                R.anim.fragment_slide_right_exit);
-    }
-}+
+package com.battlelancer.seriesguide.ui;
+
+import com.actionbarsherlock.app.ActionBar;
+import com.battlelancer.seriesguide.beta.R;
+import com.battlelancer.seriesguide.items.Series;
+import com.battlelancer.seriesguide.util.DBUtils;
+
+import android.os.Bundle;
+import android.support.v4.app.Fragment;
+
+public class SeasonsActivity extends BaseActivity {
+
+    private Fragment mFragment;
+
+    @Override
+    protected void onCreate(Bundle savedInstanceState) {
+        super.onCreate(savedInstanceState);
+        setContentView(R.layout.activity_singlepane_empty);
+
+        final ActionBar actionBar = getSupportActionBar();
+        actionBar.setHomeButtonEnabled(true);
+        actionBar.setDisplayShowTitleEnabled(true);
+
+        Bundle extras = getIntent().getExtras();
+        int showId = extras.getInt(SeasonsFragment.InitBundle.SHOW_TVDBID);
+        final Series show = DBUtils.getShow(this, String.valueOf(showId));
+        if (show != null) {
+            String showname = show.getSeriesName();
+            actionBar.setTitle(showname);
+            setTitle(showname);
+        } else {
+            actionBar.setTitle(getString(R.string.seasons));
+            setTitle(getString(R.string.seasons));
+        }
+
+        if (savedInstanceState == null) {
+            mFragment = SeasonsFragment.newInstance(showId);
+
+            getSupportFragmentManager().beginTransaction().replace(R.id.root_container, mFragment)
+                    .commit();
+        }
+    }
+
+    @Override
+    public void onBackPressed() {
+        super.onBackPressed();
+        overridePendingTransition(R.anim.fragment_slide_right_enter,
+                R.anim.fragment_slide_right_exit);
+    }
+}