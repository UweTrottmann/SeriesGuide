--- conflicted
+++ resolved
@@ -1,4 +1,3 @@
-<<<<<<< HEAD
 
 package com.battlelancer.seriesguide.ui;
 
@@ -81,12 +80,9 @@
 
         setupAdapter();
 
+        getActivity().getSupportLoaderManager().initLoader(getLoaderId(), null, this);
+
         SharedPreferences prefs = PreferenceManager.getDefaultSharedPreferences(getActivity());
-        boolean isOnlyFavorites = prefs.getBoolean(SeriesGuidePreferences.KEY_ONLYFAVORITES, false);
-        Bundle bundle = new Bundle();
-        bundle.putBoolean(SeriesGuidePreferences.KEY_ONLYFAVORITES, isOnlyFavorites);
-        getActivity().getSupportLoaderManager().initLoader(getLoaderId(), bundle, this);
-
         prefs.registerOnSharedPreferenceChangeListener(mPrefListener);
     }
 
@@ -94,9 +90,10 @@
 
         @Override
         public void onSharedPreferenceChanged(SharedPreferences sharedPreferences, String key) {
-            if (key.equals(SeriesGuidePreferences.KEY_ONLYFAVORITES)) {
-                boolean isOnlyFavorites = sharedPreferences.getBoolean(key, false);
-                onRequery(isOnlyFavorites);
+            if (key.equals(SeriesGuidePreferences.KEY_ONLYFAVORITES)
+                    || key.equals(SeriesGuidePreferences.KEY_ONLY_SEASON_EPISODES)
+                    || key.equals(SeriesGuidePreferences.KEY_NOWATCHED)) {
+                onRequery();
             }
         }
     };
@@ -216,10 +213,8 @@
         }
     }
 
-    public void onRequery(boolean isOnlyFavorites) {
-        Bundle bundle = new Bundle();
-        bundle.putBoolean(SeriesGuidePreferences.KEY_ONLYFAVORITES, isOnlyFavorites);
-        getLoaderManager().restartLoader(getLoaderId(), bundle, this);
+    public void onRequery() {
+        getLoaderManager().restartLoader(getLoaderId(), null, this);
     }
 
     private int getLoaderId() {
@@ -227,6 +222,7 @@
     }
 
     public Loader<Cursor> onCreateLoader(int id, Bundle args) {
+        // TODO look to merge this with DBUtils.buildActivityQuery
         SharedPreferences prefs = PreferenceManager.getDefaultSharedPreferences(getActivity());
         long fakeNow = Utils.getFakeCurrentTime(prefs);
         // go an hour back in time, so episodes move to recent one hour late
@@ -236,7 +232,7 @@
         final String sortOrder = getArguments().getString("sortorder");
         String query = getArguments().getString("query");
 
-        boolean isOnlyFavorites = args.getBoolean(SeriesGuidePreferences.KEY_ONLYFAVORITES, false);
+        boolean isOnlyFavorites = prefs.getBoolean(SeriesGuidePreferences.KEY_ONLYFAVORITES, false);
         String[] selectionArgs;
         if (isOnlyFavorites) {
             query += UpcomingQuery.SELECTION_ONLYFAVORITES;
@@ -249,6 +245,18 @@
             };
         }
 
+        // append nospecials selection if necessary
+        boolean isNoSpecials = prefs.getBoolean(SeriesGuidePreferences.KEY_ONLY_SEASON_EPISODES,
+                false);
+        if (isNoSpecials) {
+            query += UpcomingQuery.SELECTION_NOSPECIALS;
+        }
+
+        boolean isNoWatched = prefs.getBoolean(SeriesGuidePreferences.KEY_NOWATCHED, false);
+        if (isNoWatched) {
+            query += UpcomingQuery.SELECTION_NOWATCHED;
+        }
+
         return new CursorLoader(getActivity(), Episodes.CONTENT_URI_WITHSHOW,
                 UpcomingQuery.PROJECTION, query, selectionArgs, sortOrder);
     }
@@ -270,9 +278,14 @@
 
         String QUERY_UPCOMING = Episodes.FIRSTAIREDMS + ">=? AND " + Shows.HIDDEN + "=?";
 
-        String QUERY_RECENT = Episodes.FIRSTAIREDMS + "<? AND " + Shows.HIDDEN + "=?";
+        String QUERY_RECENT = Episodes.FIRSTAIREDMS + "<? AND " + Episodes.FIRSTAIREDMS + ">0 AND "
+                + Shows.HIDDEN + "=?";
 
         String SELECTION_ONLYFAVORITES = " AND " + Shows.FAVORITE + "=?";
+
+        String SELECTION_NOWATCHED = " AND " + Episodes.WATCHED + "=0";
+
+        String SELECTION_NOSPECIALS = " AND " + Episodes.SEASON + "!=0";
 
         String SORTING_UPCOMING = Episodes.FIRSTAIREDMS + " ASC," + Shows.TITLE + " ASC,"
                 + Episodes.NUMBER + " ASC";
@@ -301,6 +314,7 @@
         int SHOW_POSTER = 9;
 
         int REF_SHOW_ID = 10;
+
     }
 
     private class SlowAdapter extends SimpleCursorAdapter {
@@ -379,21 +393,17 @@
             String number = Utils.getEpisodeNumber(mPrefs, seasonNumber, episodeNumber);
             viewHolder.number.setText(number);
 
-            // airdate
+            // airdate and time
             long airtime = mCursor.getLong(UpcomingQuery.FIRSTAIREDMS);
+            String network = "";
             if (airtime != -1) {
-                viewHolder.airdate.setText(Utils.formatToTimeAndDay(airtime, mContext)[2]);
+                String[] timeAndDay = Utils.formatToTimeAndDay(airtime, mContext);
+                viewHolder.airdate.setText(timeAndDay[2]);
+                network = timeAndDay[1] + " " + timeAndDay[0] + " ";
             } else {
                 viewHolder.airdate.setText("");
             }
 
-            // network
-            String network = "";
-            // add airtime
-            if (airtime != -1) {
-                String[] timeAndDay = Utils.formatToTimeAndDay(airtime, mContext);
-                network += timeAndDay[1] + " " + timeAndDay[0] + " ";
-            }
             // add network
             String value = mCursor.getString(UpcomingQuery.SHOW_NETWORK);
             if (value.length() != 0) {
@@ -418,7 +428,7 @@
         }
     }
 
-    public final class ViewHolder {
+    static class ViewHolder {
 
         public TextView show;
 
@@ -463,482 +473,4 @@
                 break;
         }
     }
-}
-=======
-
-package com.battlelancer.seriesguide.ui;
-
-import com.battlelancer.seriesguide.WatchedBox;
-import com.battlelancer.seriesguide.beta.R;
-import com.battlelancer.seriesguide.provider.SeriesContract.Episodes;
-import com.battlelancer.seriesguide.provider.SeriesContract.Shows;
-import com.battlelancer.seriesguide.provider.SeriesGuideDatabase.Tables;
-import com.battlelancer.seriesguide.util.AnalyticsUtils;
-import com.battlelancer.seriesguide.util.DBUtils;
-import com.battlelancer.seriesguide.util.Utils;
-
-import android.content.Context;
-import android.content.Intent;
-import android.content.SharedPreferences;
-import android.content.SharedPreferences.OnSharedPreferenceChangeListener;
-import android.database.Cursor;
-import android.os.Bundle;
-import android.preference.PreferenceManager;
-import android.support.v4.app.FragmentTransaction;
-import android.support.v4.app.ListFragment;
-import android.support.v4.app.LoaderManager;
-import android.support.v4.content.CursorLoader;
-import android.support.v4.content.Loader;
-import android.support.v4.widget.SimpleCursorAdapter;
-import android.text.format.DateUtils;
-import android.view.ContextMenu;
-import android.view.ContextMenu.ContextMenuInfo;
-import android.view.LayoutInflater;
-import android.view.MenuItem;
-import android.view.View;
-import android.view.View.OnClickListener;
-import android.view.ViewGroup;
-import android.widget.AbsListView;
-import android.widget.AbsListView.OnScrollListener;
-import android.widget.AdapterView.AdapterContextMenuInfo;
-import android.widget.ImageView;
-import android.widget.ListView;
-import android.widget.TextView;
-
-public class UpcomingFragment extends ListFragment implements
-        LoaderManager.LoaderCallbacks<Cursor>, OnScrollListener {
-
-    private static final int MARK_WATCHED_ID = 0;
-
-    private static final int MARK_UNWATCHED_ID = 1;
-
-    private SimpleCursorAdapter mAdapter;
-
-    private boolean mDualPane;
-
-    private boolean mBusy;
-
-    /**
-     * Data which has to be passed when creating {@link UpcomingFragment}. All
-     * Bundle extras are strings, except LOADER_ID and EMPTY_STRING_ID.
-     */
-    public interface InitBundle {
-        String QUERY = "query";
-
-        String SORTORDER = "sortorder";
-
-        String ANALYTICS_TAG = "analyticstag";
-
-        String LOADER_ID = "loaderid";
-
-        String EMPTY_STRING_ID = "emptyid";
-    }
-
-    @Override
-    public void onActivityCreated(Bundle savedInstanceState) {
-        super.onActivityCreated(savedInstanceState);
-
-        setEmptyText(getString(getArguments().getInt(InitBundle.EMPTY_STRING_ID)));
-
-        // Check to see if we have a frame in which to embed the details
-        // fragment directly in the containing UI.
-        View detailsFragment = getActivity().findViewById(R.id.fragment_details);
-        mDualPane = detailsFragment != null && detailsFragment.getVisibility() == View.VISIBLE;
-
-        setupAdapter();
-
-        getActivity().getSupportLoaderManager().initLoader(getLoaderId(), null, this);
-
-        SharedPreferences prefs = PreferenceManager.getDefaultSharedPreferences(getActivity());
-        prefs.registerOnSharedPreferenceChangeListener(mPrefListener);
-    }
-
-    private final OnSharedPreferenceChangeListener mPrefListener = new OnSharedPreferenceChangeListener() {
-
-        @Override
-        public void onSharedPreferenceChanged(SharedPreferences sharedPreferences, String key) {
-            if (key.equals(SeriesGuidePreferences.KEY_ONLYFAVORITES)
-                    || key.equals(SeriesGuidePreferences.KEY_ONLY_SEASON_EPISODES)
-                    || key.equals(SeriesGuidePreferences.KEY_NOWATCHED)) {
-                onRequery();
-            }
-        }
-    };
-
-    @Override
-    public void onStart() {
-        super.onStart();
-        final String tag = getArguments().getString("analyticstag");
-        AnalyticsUtils.getInstance(getActivity()).trackPageView(tag);
-    }
-
-    @Override
-    public void onDestroy() {
-        SharedPreferences prefs = PreferenceManager.getDefaultSharedPreferences(getActivity());
-        prefs.unregisterOnSharedPreferenceChangeListener(mPrefListener);
-
-        super.onDestroy();
-    }
-
-    @Override
-    public void onCreateContextMenu(ContextMenu menu, View v, ContextMenuInfo menuInfo) {
-        super.onCreateContextMenu(menu, v, menuInfo);
-
-        // only display the action appropiate for the items current state
-        AdapterContextMenuInfo info = (AdapterContextMenuInfo) menuInfo;
-        WatchedBox watchedBox = (WatchedBox) info.targetView.findViewById(R.id.watchedBoxUpcoming);
-        if (watchedBox.isChecked()) {
-            menu.add(0, MARK_UNWATCHED_ID, 1, R.string.unmark_episode);
-        } else {
-            menu.add(0, MARK_WATCHED_ID, 0, R.string.mark_episode);
-        }
-    }
-
-    @Override
-    public boolean onContextItemSelected(MenuItem item) {
-        AdapterContextMenuInfo info = (AdapterContextMenuInfo) item.getMenuInfo();
-
-        switch (item.getItemId()) {
-            case MARK_WATCHED_ID: {
-                onMarkEpisode(info, true);
-                return true;
-            }
-            case MARK_UNWATCHED_ID: {
-                onMarkEpisode(info, false);
-                return true;
-            }
-        }
-        return super.onContextItemSelected(item);
-    }
-
-    private void onMarkEpisode(AdapterContextMenuInfo info, boolean isWatched) {
-        DBUtils.markEpisode(getActivity(), String.valueOf(info.id), isWatched);
-
-        Cursor items = (Cursor) mAdapter.getItem(info.position);
-        DBUtils.markSeenOnTrakt(getActivity(), items.getInt(UpcomingQuery.REF_SHOW_ID),
-                items.getInt(UpcomingQuery.SEASON), items.getInt(UpcomingQuery.NUMBER), isWatched);
-    }
-
-    private void setupAdapter() {
-
-        String[] from = new String[] {
-                Episodes.TITLE, Episodes.WATCHED, Episodes.NUMBER, Episodes.FIRSTAIREDMS,
-                Shows.TITLE, Shows.NETWORK, Shows.POSTER
-        };
-        int[] to = new int[] {
-                R.id.textViewUpcomingEpisode, R.id.watchedBoxUpcoming, R.id.textViewUpcomingNumber,
-                R.id.textViewUpcomingAirdate, R.id.textViewUpcomingShow,
-                R.id.textViewUpcomingNetwork, R.id.poster
-        };
-
-        mAdapter = new SlowAdapter(getActivity(), R.layout.upcoming_row, null, from, to, 0);
-
-        setListAdapter(mAdapter);
-
-        final ListView list = getListView();
-        list.setFastScrollEnabled(true);
-        list.setDivider(null);
-        list.setOnScrollListener(this);
-        list.setSelector(R.drawable.list_selector_holo_dark);
-        list.setClipToPadding(Utils.isHoneycombOrHigher() ? false : true);
-        final float scale = getResources().getDisplayMetrics().density;
-        int layoutPadding = (int) (10 * scale + 0.5f);
-        int defaultPadding = (int) (8 * scale + 0.5f);
-        list.setPadding(layoutPadding, layoutPadding, layoutPadding, defaultPadding);
-        registerForContextMenu(list);
-    }
-
-    @Override
-    public void onListItemClick(ListView l, View v, int position, long id) {
-        showDetails((int) id);
-    }
-
-    private void showDetails(int episodeId) {
-        if (mDualPane) {
-            // Check if fragment is shown, create new if needed.
-            EpisodeDetailsFragment detailsFragment = (EpisodeDetailsFragment) getFragmentManager()
-                    .findFragmentById(R.id.fragment_details);
-            if (detailsFragment == null || detailsFragment.getEpisodeId() != episodeId) {
-                // Make new fragment to show this selection.
-                detailsFragment = EpisodeDetailsFragment.newInstance(episodeId, true);
-
-                // Execute a transaction, replacing any existing
-                // fragment with this one inside the frame.
-                FragmentTransaction ft = getFragmentManager().beginTransaction();
-                ft.setCustomAnimations(R.anim.fragment_slide_right_enter,
-                        R.anim.fragment_slide_right_exit);
-                ft.replace(R.id.fragment_details, detailsFragment, "fragmentDetails").commit();
-            }
-
-        } else {
-            Intent intent = new Intent();
-            intent.setClass(getActivity(), EpisodeDetailsActivity.class);
-            intent.putExtra(EpisodeDetailsActivity.InitBundle.EPISODE_TVDBID, episodeId);
-            startActivity(intent);
-            getActivity().overridePendingTransition(R.anim.fragment_slide_left_enter,
-                    R.anim.fragment_slide_left_exit);
-        }
-    }
-
-    public void onRequery() {
-        getLoaderManager().restartLoader(getLoaderId(), null, this);
-    }
-
-    private int getLoaderId() {
-        return getArguments().getInt("loaderid");
-    }
-
-    public Loader<Cursor> onCreateLoader(int id, Bundle args) {
-        // TODO look to merge this with DBUtils.buildActivityQuery
-        SharedPreferences prefs = PreferenceManager.getDefaultSharedPreferences(getActivity());
-        long fakeNow = Utils.getFakeCurrentTime(prefs);
-        // go an hour back in time, so episodes move to recent one hour late
-        fakeNow -= DateUtils.HOUR_IN_MILLIS;
-        final String recentThreshold = String.valueOf(fakeNow);
-
-        final String sortOrder = getArguments().getString("sortorder");
-        String query = getArguments().getString("query");
-
-        boolean isOnlyFavorites = prefs.getBoolean(SeriesGuidePreferences.KEY_ONLYFAVORITES, false);
-        String[] selectionArgs;
-        if (isOnlyFavorites) {
-            query += UpcomingQuery.SELECTION_ONLYFAVORITES;
-            selectionArgs = new String[] {
-                    recentThreshold, "0", "1"
-            };
-        } else {
-            selectionArgs = new String[] {
-                    recentThreshold, "0"
-            };
-        }
-
-        // append nospecials selection if necessary
-        boolean isNoSpecials = prefs.getBoolean(SeriesGuidePreferences.KEY_ONLY_SEASON_EPISODES,
-                false);
-        if (isNoSpecials) {
-            query += UpcomingQuery.SELECTION_NOSPECIALS;
-        }
-
-        boolean isNoWatched = prefs.getBoolean(SeriesGuidePreferences.KEY_NOWATCHED, false);
-        if (isNoWatched) {
-            query += UpcomingQuery.SELECTION_NOWATCHED;
-        }
-
-        return new CursorLoader(getActivity(), Episodes.CONTENT_URI_WITHSHOW,
-                UpcomingQuery.PROJECTION, query, selectionArgs, sortOrder);
-    }
-
-    public void onLoadFinished(Loader<Cursor> loader, Cursor data) {
-        mAdapter.swapCursor(data);
-    }
-
-    public void onLoaderReset(Loader<Cursor> loader) {
-        mAdapter.swapCursor(null);
-    }
-
-    public interface UpcomingQuery {
-        String[] PROJECTION = new String[] {
-                Tables.EPISODES + "." + Episodes._ID, Episodes.TITLE, Episodes.WATCHED,
-                Episodes.NUMBER, Episodes.SEASON, Episodes.FIRSTAIREDMS, Shows.TITLE,
-                Shows.AIRSTIME, Shows.NETWORK, Shows.POSTER, Shows.REF_SHOW_ID
-        };
-
-        String QUERY_UPCOMING = Episodes.FIRSTAIREDMS + ">=? AND " + Shows.HIDDEN + "=?";
-
-        String QUERY_RECENT = Episodes.FIRSTAIREDMS + "<? AND " + Episodes.FIRSTAIREDMS + ">0 AND "
-                + Shows.HIDDEN + "=?";
-
-        String SELECTION_ONLYFAVORITES = " AND " + Shows.FAVORITE + "=?";
-
-        String SELECTION_NOWATCHED = " AND " + Episodes.WATCHED + "=0";
-
-        String SELECTION_NOSPECIALS = " AND " + Episodes.SEASON + "!=0";
-
-        String SORTING_UPCOMING = Episodes.FIRSTAIREDMS + " ASC," + Shows.TITLE + " ASC,"
-                + Episodes.NUMBER + " ASC";
-
-        String SORTING_RECENT = Episodes.FIRSTAIREDMS + " DESC," + Shows.TITLE + " ASC,"
-                + Episodes.NUMBER + " DESC";
-
-        int _ID = 0;
-
-        int TITLE = 1;
-
-        int WATCHED = 2;
-
-        int NUMBER = 3;
-
-        int SEASON = 4;
-
-        int FIRSTAIREDMS = 5;
-
-        int SHOW_TITLE = 6;
-
-        int SHOW_AIRSTIME = 7;
-
-        int SHOW_NETWORK = 8;
-
-        int SHOW_POSTER = 9;
-
-        int REF_SHOW_ID = 10;
-
-    }
-
-    private class SlowAdapter extends SimpleCursorAdapter {
-
-        private LayoutInflater mLayoutInflater;
-
-        private int mLayout;
-
-        private SharedPreferences mPrefs;
-
-        public SlowAdapter(Context context, int layout, Cursor c, String[] from, int[] to, int flags) {
-            super(context, layout, c, from, to, flags);
-
-            mLayoutInflater = (LayoutInflater) context
-                    .getSystemService(Context.LAYOUT_INFLATER_SERVICE);
-            mLayout = layout;
-            mPrefs = PreferenceManager.getDefaultSharedPreferences(context);
-        }
-
-        @Override
-        public View getView(int position, View convertView, ViewGroup parent) {
-            if (!mDataValid) {
-                throw new IllegalStateException(
-                        "this should only be called when the cursor is valid");
-            }
-            if (!mCursor.moveToPosition(position)) {
-                throw new IllegalStateException("couldn't move cursor to position " + position);
-            }
-
-            ViewHolder viewHolder;
-
-            if (convertView == null) {
-                convertView = mLayoutInflater.inflate(mLayout, null);
-
-                viewHolder = new ViewHolder();
-                viewHolder.episode = (TextView) convertView
-                        .findViewById(R.id.textViewUpcomingEpisode);
-                viewHolder.show = (TextView) convertView.findViewById(R.id.textViewUpcomingShow);
-                viewHolder.watchedBox = (WatchedBox) convertView
-                        .findViewById(R.id.watchedBoxUpcoming);
-                viewHolder.number = (TextView) convertView
-                        .findViewById(R.id.textViewUpcomingNumber);
-                viewHolder.airdate = (TextView) convertView
-                        .findViewById(R.id.textViewUpcomingAirdate);
-                viewHolder.network = (TextView) convertView
-                        .findViewById(R.id.textViewUpcomingNetwork);
-                viewHolder.poster = (ImageView) convertView.findViewById(R.id.poster);
-
-                convertView.setTag(viewHolder);
-            } else {
-                viewHolder = (ViewHolder) convertView.getTag();
-            }
-
-            // set text properties immediately
-            viewHolder.episode.setText(mCursor.getString(UpcomingQuery.TITLE));
-            viewHolder.show.setText(mCursor.getString(UpcomingQuery.SHOW_TITLE));
-
-            // watched box
-            // save rowid to hand over to OnClick event listener
-            final int showId = mCursor.getInt(UpcomingQuery.REF_SHOW_ID);
-            final int seasonNumber = mCursor.getInt(UpcomingQuery.SEASON);
-            final String episodeId = mCursor.getString(UpcomingQuery._ID);
-            final int episodeNumber = mCursor.getInt(UpcomingQuery.NUMBER);
-            viewHolder.watchedBox.setOnClickListener(new OnClickListener() {
-                public void onClick(View v) {
-                    WatchedBox checkBox = (WatchedBox) v;
-                    checkBox.toggle();
-                    DBUtils.markEpisode(getActivity(), episodeId, checkBox.isChecked());
-                    DBUtils.markSeenOnTrakt(getActivity(), showId, seasonNumber, episodeNumber,
-                            checkBox.isChecked());
-                }
-            });
-            viewHolder.watchedBox.setChecked(mCursor.getInt(UpcomingQuery.WATCHED) > 0);
-
-            // season and episode number
-            String number = Utils.getEpisodeNumber(mPrefs, seasonNumber, episodeNumber);
-            viewHolder.number.setText(number);
-
-            // airdate and time
-            long airtime = mCursor.getLong(UpcomingQuery.FIRSTAIREDMS);
-            String network = "";
-            if (airtime != -1) {
-                String[] timeAndDay = Utils.formatToTimeAndDay(airtime, mContext);
-                viewHolder.airdate.setText(timeAndDay[2]);
-                network = timeAndDay[1] + " " + timeAndDay[0] + " ";
-            } else {
-                viewHolder.airdate.setText("");
-            }
-
-            // add network
-            String value = mCursor.getString(UpcomingQuery.SHOW_NETWORK);
-            if (value.length() != 0) {
-                network += getString(R.string.show_network) + " " + value;
-            }
-            viewHolder.network.setText(network);
-
-            // set poster only when not busy scrolling
-            final String path = mCursor.getString(UpcomingQuery.SHOW_POSTER);
-            if (!mBusy) {
-                // load poster
-                Utils.setPosterBitmap(viewHolder.poster, path, false, null);
-
-                // Null tag means the view has the correct data
-                viewHolder.poster.setTag(null);
-            } else {
-                // only load in-memory poster
-                Utils.setPosterBitmap(viewHolder.poster, path, true, null);
-            }
-
-            return convertView;
-        }
-    }
-
-    static class ViewHolder {
-
-        public TextView show;
-
-        public TextView episode;
-
-        public WatchedBox watchedBox;
-
-        public TextView number;
-
-        public TextView airdate;
-
-        public TextView network;
-
-        public ImageView poster;
-    }
-
-    public void onScroll(AbsListView view, int firstVisibleItem, int visibleItemCount,
-            int totalItemCount) {
-    }
-
-    public void onScrollStateChanged(AbsListView view, int scrollState) {
-        switch (scrollState) {
-            case OnScrollListener.SCROLL_STATE_IDLE:
-                mBusy = false;
-
-                int count = view.getChildCount();
-                for (int i = 0; i < count; i++) {
-                    final ViewHolder holder = (ViewHolder) view.getChildAt(i).getTag();
-                    final ImageView poster = holder.poster;
-                    if (poster.getTag() != null) {
-                        Utils.setPosterBitmap(poster, (String) poster.getTag(), false, null);
-                        poster.setTag(null);
-                    }
-                }
-
-                break;
-            case OnScrollListener.SCROLL_STATE_TOUCH_SCROLL:
-                mBusy = false;
-                break;
-            case OnScrollListener.SCROLL_STATE_FLING:
-                mBusy = true;
-                break;
-        }
-    }
-}
->>>>>>> 553b10e6
+}