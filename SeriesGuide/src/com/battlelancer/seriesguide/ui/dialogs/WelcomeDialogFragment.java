--- conflicted
+++ resolved
@@ -1,127 +1,123 @@
-
-package com.battlelancer.seriesguide.ui.dialogs;
-
-<<<<<<< HEAD
-import com.battlelancer.seriesguide.beta.R;
-=======
-import com.battlelancer.seriesguide.R;
->>>>>>> 4e8c3b48
-import com.battlelancer.seriesguide.ui.SeriesGuidePreferences;
-import com.battlelancer.seriesguide.util.AnalyticsUtils;
-
-import android.app.AlertDialog;
-import android.app.Dialog;
-import android.content.Context;
-import android.content.DialogInterface;
-import android.content.SharedPreferences;
-import android.os.AsyncTask;
-import android.os.Bundle;
-import android.preference.PreferenceManager;
-import android.support.v4.app.DialogFragment;
-import android.support.v4.app.Fragment;
-import android.support.v4.app.FragmentActivity;
-import android.support.v4.app.FragmentTransaction;
-import android.view.LayoutInflater;
-import android.view.View;
-import android.view.View.OnClickListener;
-import android.widget.AdapterView;
-import android.widget.AdapterView.OnItemSelectedListener;
-import android.widget.ArrayAdapter;
-import android.widget.CheckBox;
-import android.widget.Spinner;
-
-public class WelcomeDialogFragment extends DialogFragment {
-
-    private static final String TAG = "WelcomeDialogFragment";
-
-    public static boolean hasSeenWelcomeDialog(final Context context) {
-        SharedPreferences sp = PreferenceManager.getDefaultSharedPreferences(context);
-        return sp.getBoolean("accepted_eula", false);
-    }
-
-    public void fireTrackerEvent(String label) {
-        AnalyticsUtils.getInstance(getActivity()).trackEvent(TAG, "Click", label, 0);
-    }
-
-    public static WelcomeDialogFragment newInstance() {
-        WelcomeDialogFragment f = new WelcomeDialogFragment();
-        return f;
-    }
-
-    public static void showWelcomeDialog(FragmentActivity activity) {
-        // show welcome dialog
-        FragmentTransaction ft = activity.getSupportFragmentManager().beginTransaction();
-        Fragment prev = activity.getSupportFragmentManager().findFragmentByTag("welcome-dialog");
-        if (prev != null) {
-            ft.remove(prev);
-        }
-        ft.addToBackStack(null);
-
-        // Create and show the dialog.
-        WelcomeDialogFragment newFragment = WelcomeDialogFragment.newInstance();
-        newFragment.show(ft, "welcome-dialog");
-    }
-
-    @Override
-    public Dialog onCreateDialog(Bundle savedInstanceState) {
-        LayoutInflater inflater = (LayoutInflater) getActivity().getLayoutInflater();
-        View v = inflater.inflate(R.layout.welcome_dialog, null, false);
-
-        // language chooser
-        Spinner spinner = (Spinner) v.findViewById(R.id.welcome_setuplanguage);
-        ArrayAdapter<CharSequence> adapter = ArrayAdapter.createFromResource(getActivity(),
-                R.array.languages, android.R.layout.simple_spinner_item);
-        adapter.setDropDownViewResource(android.R.layout.simple_spinner_dropdown_item);
-        spinner.setAdapter(adapter);
-        spinner.setOnItemSelectedListener(new OnLanguageSelectedListener());
-
-        // trakt connect button
-        v.findViewById(R.id.welcome_setuptrakt).setOnClickListener(new OnClickListener() {
-            @Override
-            public void onClick(View v) {
-                fireTrackerEvent("Setup trakt account");
-                TraktCredentialsDialogFragment newFragment = TraktCredentialsDialogFragment
-                        .newInstance();
-                FragmentTransaction ft = getFragmentManager().beginTransaction();
-                newFragment.show(ft, "traktdialog");
-            }
-        });
-
-        final CheckBox cb = (CheckBox) v.findViewById(R.id.welcome_sendusagedata);
-        final FragmentActivity activity = getActivity();
-
-        return new AlertDialog.Builder(activity).setIcon(R.drawable.icon)
-                .setTitle(R.string.welcome_message).setView(v)
-                .setPositiveButton(R.string.dismiss, new DialogInterface.OnClickListener() {
-                    @Override
-                    public void onClick(DialogInterface dialog, int which) {
-                        new AsyncTask<Void, Void, Void>() {
-                            @Override
-                            protected Void doInBackground(Void... voids) {
-                                SharedPreferences sp = PreferenceManager
-                                        .getDefaultSharedPreferences(activity);
-                                sp.edit()
-                                        .putBoolean("accepted_eula", true)
-                                        .putBoolean(SeriesGuidePreferences.KEY_GOOGLEANALYTICS,
-                                                cb.isChecked()).commit();
-                                return null;
-                            }
-                        }.execute();
-                    }
-                }).setCancelable(false).create();
-    }
-
-    public class OnLanguageSelectedListener implements OnItemSelectedListener {
-
-        public void onItemSelected(AdapterView<?> parent, View view, int pos, long id) {
-            final SharedPreferences prefs = PreferenceManager
-                    .getDefaultSharedPreferences(getActivity());
-            final String value = getResources().getStringArray(R.array.languageData)[pos];
-            prefs.edit().putString(SeriesGuidePreferences.KEY_LANGUAGE, value).commit();
-        }
-
-        public void onNothingSelected(AdapterView<?> parent) {
-            // Do nothing.
-        }
-    }
-}+
+package com.battlelancer.seriesguide.ui.dialogs;
+
+import com.battlelancer.seriesguide.beta.R;
+import com.battlelancer.seriesguide.ui.SeriesGuidePreferences;
+import com.battlelancer.seriesguide.util.AnalyticsUtils;
+
+import android.app.AlertDialog;
+import android.app.Dialog;
+import android.content.Context;
+import android.content.DialogInterface;
+import android.content.SharedPreferences;
+import android.os.AsyncTask;
+import android.os.Bundle;
+import android.preference.PreferenceManager;
+import android.support.v4.app.DialogFragment;
+import android.support.v4.app.Fragment;
+import android.support.v4.app.FragmentActivity;
+import android.support.v4.app.FragmentTransaction;
+import android.view.LayoutInflater;
+import android.view.View;
+import android.view.View.OnClickListener;
+import android.widget.AdapterView;
+import android.widget.AdapterView.OnItemSelectedListener;
+import android.widget.ArrayAdapter;
+import android.widget.CheckBox;
+import android.widget.Spinner;
+
+public class WelcomeDialogFragment extends DialogFragment {
+
+    private static final String TAG = "WelcomeDialogFragment";
+
+    public static boolean hasSeenWelcomeDialog(final Context context) {
+        SharedPreferences sp = PreferenceManager.getDefaultSharedPreferences(context);
+        return sp.getBoolean("accepted_eula", false);
+    }
+
+    public void fireTrackerEvent(String label) {
+        AnalyticsUtils.getInstance(getActivity()).trackEvent(TAG, "Click", label, 0);
+    }
+
+    public static WelcomeDialogFragment newInstance() {
+        WelcomeDialogFragment f = new WelcomeDialogFragment();
+        return f;
+    }
+
+    public static void showWelcomeDialog(FragmentActivity activity) {
+        // show welcome dialog
+        FragmentTransaction ft = activity.getSupportFragmentManager().beginTransaction();
+        Fragment prev = activity.getSupportFragmentManager().findFragmentByTag("welcome-dialog");
+        if (prev != null) {
+            ft.remove(prev);
+        }
+        ft.addToBackStack(null);
+
+        // Create and show the dialog.
+        WelcomeDialogFragment newFragment = WelcomeDialogFragment.newInstance();
+        newFragment.show(ft, "welcome-dialog");
+    }
+
+    @Override
+    public Dialog onCreateDialog(Bundle savedInstanceState) {
+        LayoutInflater inflater = (LayoutInflater) getActivity().getLayoutInflater();
+        View v = inflater.inflate(R.layout.welcome_dialog, null, false);
+
+        // language chooser
+        Spinner spinner = (Spinner) v.findViewById(R.id.welcome_setuplanguage);
+        ArrayAdapter<CharSequence> adapter = ArrayAdapter.createFromResource(getActivity(),
+                R.array.languages, android.R.layout.simple_spinner_item);
+        adapter.setDropDownViewResource(android.R.layout.simple_spinner_dropdown_item);
+        spinner.setAdapter(adapter);
+        spinner.setOnItemSelectedListener(new OnLanguageSelectedListener());
+
+        // trakt connect button
+        v.findViewById(R.id.welcome_setuptrakt).setOnClickListener(new OnClickListener() {
+            @Override
+            public void onClick(View v) {
+                fireTrackerEvent("Setup trakt account");
+                TraktCredentialsDialogFragment newFragment = TraktCredentialsDialogFragment
+                        .newInstance();
+                FragmentTransaction ft = getFragmentManager().beginTransaction();
+                newFragment.show(ft, "traktdialog");
+            }
+        });
+
+        final CheckBox cb = (CheckBox) v.findViewById(R.id.welcome_sendusagedata);
+        final FragmentActivity activity = getActivity();
+
+        return new AlertDialog.Builder(activity).setIcon(R.drawable.icon)
+                .setTitle(R.string.welcome_message).setView(v)
+                .setPositiveButton(R.string.dismiss, new DialogInterface.OnClickListener() {
+                    @Override
+                    public void onClick(DialogInterface dialog, int which) {
+                        new AsyncTask<Void, Void, Void>() {
+                            @Override
+                            protected Void doInBackground(Void... voids) {
+                                SharedPreferences sp = PreferenceManager
+                                        .getDefaultSharedPreferences(activity);
+                                sp.edit()
+                                        .putBoolean("accepted_eula", true)
+                                        .putBoolean(SeriesGuidePreferences.KEY_GOOGLEANALYTICS,
+                                                cb.isChecked()).commit();
+                                return null;
+                            }
+                        }.execute();
+                    }
+                }).setCancelable(false).create();
+    }
+
+    public class OnLanguageSelectedListener implements OnItemSelectedListener {
+
+        public void onItemSelected(AdapterView<?> parent, View view, int pos, long id) {
+            final SharedPreferences prefs = PreferenceManager
+                    .getDefaultSharedPreferences(getActivity());
+            final String value = getResources().getStringArray(R.array.languageData)[pos];
+            prefs.edit().putString(SeriesGuidePreferences.KEY_LANGUAGE, value).commit();
+        }
+
+        public void onNothingSelected(AdapterView<?> parent) {
+            // Do nothing.
+        }
+    }
+}