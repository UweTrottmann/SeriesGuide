
package com.battlelancer.seriesguide.ui.dialogs;

<<<<<<< HEAD
import com.battlelancer.seriesguide.beta.R;
=======
import com.battlelancer.seriesguide.R;
>>>>>>> 4e8c3b48

import android.app.AlertDialog;
import android.app.Dialog;
import android.content.ActivityNotFoundException;
import android.content.DialogInterface;
import android.content.DialogInterface.OnClickListener;
import android.content.Intent;
import android.net.Uri;
import android.os.Bundle;
import android.support.v4.app.DialogFragment;
import android.support.v4.app.FragmentManager;
import android.support.v4.app.FragmentTransaction;
import android.text.method.LinkMovementMethod;
import android.text.util.Linkify;
import android.view.ViewGroup.LayoutParams;
import android.widget.LinearLayout;
import android.widget.ScrollView;
import android.widget.TextView;

public class ChangesDialogFragment extends DialogFragment {
    private static final String MARKETLINK_HTTP = "http://play.google.com/store/apps/details?id=com.battlelancer.seriesguide";

    private static final String MARKETLINK_APP = "market://details?id=com.battlelancer.seriesguide";

    public static final String TAG = "ChangesDialogFragment";

    public static ChangesDialogFragment show(FragmentManager fm) {
        ChangesDialogFragment f = new ChangesDialogFragment();
        FragmentTransaction ft = fm.beginTransaction();
        f.show(ft, TAG);
        return f;
    }

    @Override
    public Dialog onCreateDialog(Bundle savedInstanceState) {
        final TextView message = new TextView(getActivity());
        message.setText(R.string.betamessage);
        message.setTextSize(16);

        final TextView warning = new TextView(getActivity());
        warning.setText(R.string.betawarning);
        warning.setTextSize(16);

        Linkify.addLinks(message, Linkify.ALL);
        message.setMovementMethod(LinkMovementMethod.getInstance());
        Linkify.addLinks(warning, Linkify.ALL);
        warning.setMovementMethod(LinkMovementMethod.getInstance());

        LinearLayout layout = new LinearLayout(getActivity());
        layout.setLayoutParams(new LayoutParams(LayoutParams.MATCH_PARENT,
                LayoutParams.WRAP_CONTENT));
        layout.setOrientation(LinearLayout.VERTICAL);
        layout.setPadding(30, 30, 30, 30);
        layout.addView(message);
        layout.addView(warning);

        ScrollView scrollView = new ScrollView(getActivity());
        scrollView.setLayoutParams(new LayoutParams(LayoutParams.MATCH_PARENT,
                LayoutParams.MATCH_PARENT));
        scrollView.addView(layout);

        return new AlertDialog.Builder(getActivity()).setTitle(R.string.app_name)
                .setIcon(android.R.drawable.ic_dialog_alert).setView(scrollView)
                .setPositiveButton(R.string.gobreak, null)
                .setNeutralButton(getString(R.string.download_stable), new OnClickListener() {

                    public void onClick(DialogInterface dialog, int which) {
                        try {
                            Intent myIntent = new Intent(Intent.ACTION_VIEW, Uri
                                    .parse(MARKETLINK_APP));
                            startActivity(myIntent);
                        } catch (ActivityNotFoundException e) {
                            Intent myIntent = new Intent(Intent.ACTION_VIEW, Uri
                                    .parse(MARKETLINK_HTTP));
                            startActivity(myIntent);
                        }
                    }
                }).create();
    }
}<|MERGE_RESOLUTION|>--- conflicted
+++ resolved
@@ -1,88 +1,84 @@
-
-package com.battlelancer.seriesguide.ui.dialogs;
-
-<<<<<<< HEAD
-import com.battlelancer.seriesguide.beta.R;
-=======
-import com.battlelancer.seriesguide.R;
->>>>>>> 4e8c3b48
-
-import android.app.AlertDialog;
-import android.app.Dialog;
-import android.content.ActivityNotFoundException;
-import android.content.DialogInterface;
-import android.content.DialogInterface.OnClickListener;
-import android.content.Intent;
-import android.net.Uri;
-import android.os.Bundle;
-import android.support.v4.app.DialogFragment;
-import android.support.v4.app.FragmentManager;
-import android.support.v4.app.FragmentTransaction;
-import android.text.method.LinkMovementMethod;
-import android.text.util.Linkify;
-import android.view.ViewGroup.LayoutParams;
-import android.widget.LinearLayout;
-import android.widget.ScrollView;
-import android.widget.TextView;
-
-public class ChangesDialogFragment extends DialogFragment {
-    private static final String MARKETLINK_HTTP = "http://play.google.com/store/apps/details?id=com.battlelancer.seriesguide";
-
-    private static final String MARKETLINK_APP = "market://details?id=com.battlelancer.seriesguide";
-
-    public static final String TAG = "ChangesDialogFragment";
-
-    public static ChangesDialogFragment show(FragmentManager fm) {
-        ChangesDialogFragment f = new ChangesDialogFragment();
-        FragmentTransaction ft = fm.beginTransaction();
-        f.show(ft, TAG);
-        return f;
-    }
-
-    @Override
-    public Dialog onCreateDialog(Bundle savedInstanceState) {
-        final TextView message = new TextView(getActivity());
-        message.setText(R.string.betamessage);
-        message.setTextSize(16);
-
-        final TextView warning = new TextView(getActivity());
-        warning.setText(R.string.betawarning);
-        warning.setTextSize(16);
-
-        Linkify.addLinks(message, Linkify.ALL);
-        message.setMovementMethod(LinkMovementMethod.getInstance());
-        Linkify.addLinks(warning, Linkify.ALL);
-        warning.setMovementMethod(LinkMovementMethod.getInstance());
-
-        LinearLayout layout = new LinearLayout(getActivity());
-        layout.setLayoutParams(new LayoutParams(LayoutParams.MATCH_PARENT,
-                LayoutParams.WRAP_CONTENT));
-        layout.setOrientation(LinearLayout.VERTICAL);
-        layout.setPadding(30, 30, 30, 30);
-        layout.addView(message);
-        layout.addView(warning);
-
-        ScrollView scrollView = new ScrollView(getActivity());
-        scrollView.setLayoutParams(new LayoutParams(LayoutParams.MATCH_PARENT,
-                LayoutParams.MATCH_PARENT));
-        scrollView.addView(layout);
-
-        return new AlertDialog.Builder(getActivity()).setTitle(R.string.app_name)
-                .setIcon(android.R.drawable.ic_dialog_alert).setView(scrollView)
-                .setPositiveButton(R.string.gobreak, null)
-                .setNeutralButton(getString(R.string.download_stable), new OnClickListener() {
-
-                    public void onClick(DialogInterface dialog, int which) {
-                        try {
-                            Intent myIntent = new Intent(Intent.ACTION_VIEW, Uri
-                                    .parse(MARKETLINK_APP));
-                            startActivity(myIntent);
-                        } catch (ActivityNotFoundException e) {
-                            Intent myIntent = new Intent(Intent.ACTION_VIEW, Uri
-                                    .parse(MARKETLINK_HTTP));
-                            startActivity(myIntent);
-                        }
-                    }
-                }).create();
-    }
-}+
+package com.battlelancer.seriesguide.ui.dialogs;
+
+import com.battlelancer.seriesguide.beta.R;
+
+import android.app.AlertDialog;
+import android.app.Dialog;
+import android.content.ActivityNotFoundException;
+import android.content.DialogInterface;
+import android.content.DialogInterface.OnClickListener;
+import android.content.Intent;
+import android.net.Uri;
+import android.os.Bundle;
+import android.support.v4.app.DialogFragment;
+import android.support.v4.app.FragmentManager;
+import android.support.v4.app.FragmentTransaction;
+import android.text.method.LinkMovementMethod;
+import android.text.util.Linkify;
+import android.view.ViewGroup.LayoutParams;
+import android.widget.LinearLayout;
+import android.widget.ScrollView;
+import android.widget.TextView;
+
+public class ChangesDialogFragment extends DialogFragment {
+    private static final String MARKETLINK_HTTP = "http://play.google.com/store/apps/details?id=com.battlelancer.seriesguide";
+
+    private static final String MARKETLINK_APP = "market://details?id=com.battlelancer.seriesguide";
+
+    public static final String TAG = "ChangesDialogFragment";
+
+    public static ChangesDialogFragment show(FragmentManager fm) {
+        ChangesDialogFragment f = new ChangesDialogFragment();
+        FragmentTransaction ft = fm.beginTransaction();
+        f.show(ft, TAG);
+        return f;
+    }
+
+    @Override
+    public Dialog onCreateDialog(Bundle savedInstanceState) {
+        final TextView message = new TextView(getActivity());
+        message.setText(R.string.betamessage);
+        message.setTextSize(16);
+
+        final TextView warning = new TextView(getActivity());
+        warning.setText(R.string.betawarning);
+        warning.setTextSize(16);
+
+        Linkify.addLinks(message, Linkify.ALL);
+        message.setMovementMethod(LinkMovementMethod.getInstance());
+        Linkify.addLinks(warning, Linkify.ALL);
+        warning.setMovementMethod(LinkMovementMethod.getInstance());
+
+        LinearLayout layout = new LinearLayout(getActivity());
+        layout.setLayoutParams(new LayoutParams(LayoutParams.MATCH_PARENT,
+                LayoutParams.WRAP_CONTENT));
+        layout.setOrientation(LinearLayout.VERTICAL);
+        layout.setPadding(30, 30, 30, 30);
+        layout.addView(message);
+        layout.addView(warning);
+
+        ScrollView scrollView = new ScrollView(getActivity());
+        scrollView.setLayoutParams(new LayoutParams(LayoutParams.MATCH_PARENT,
+                LayoutParams.MATCH_PARENT));
+        scrollView.addView(layout);
+
+        return new AlertDialog.Builder(getActivity()).setTitle(R.string.app_name)
+                .setIcon(android.R.drawable.ic_dialog_alert).setView(scrollView)
+                .setPositiveButton(R.string.gobreak, null)
+                .setNeutralButton(getString(R.string.download_stable), new OnClickListener() {
+
+                    public void onClick(DialogInterface dialog, int which) {
+                        try {
+                            Intent myIntent = new Intent(Intent.ACTION_VIEW, Uri
+                                    .parse(MARKETLINK_APP));
+                            startActivity(myIntent);
+                        } catch (ActivityNotFoundException e) {
+                            Intent myIntent = new Intent(Intent.ACTION_VIEW, Uri
+                                    .parse(MARKETLINK_HTTP));
+                            startActivity(myIntent);
+                        }
+                    }
+                }).create();
+    }
+}