/*
 * Copyright 2012 Uwe Trottmann
 *
 * Licensed under the Apache License, Version 2.0 (the "License");
 * you may not use this file except in compliance with the License.
 * You may obtain a copy of the License at
 *
 *      http://www.apache.org/licenses/LICENSE-2.0
 *
 * Unless required by applicable law or agreed to in writing, software
 * distributed under the License is distributed on an "AS IS" BASIS,
 * WITHOUT WARRANTIES OR CONDITIONS OF ANY KIND, either express or implied.
 * See the License for the specific language governing permissions and
 * limitations under the License.
 * 
 */

package com.battlelancer.seriesguide.ui.dialogs;

import com.battlelancer.seriesguide.R;
import com.battlelancer.seriesguide.provider.SeriesContract.Shows;
import com.battlelancer.seriesguide.util.DBUtils;
import com.google.analytics.tracking.android.EasyTracker;

import android.app.AlertDialog;
import android.app.Dialog;
import android.app.ProgressDialog;
import android.content.DialogInterface;
import android.content.DialogInterface.OnClickListener;
import android.database.Cursor;
import android.os.Bundle;
import android.support.v4.app.DialogFragment;

public class ConfirmDeleteDialogFragment extends DialogFragment {

    /**
     * Dialog to confirm the removal of a show from the database.
     * 
     * @param showId The show to remove.
     * @return
     */
    public static ConfirmDeleteDialogFragment newInstance(String showId) {
        ConfirmDeleteDialogFragment f = new ConfirmDeleteDialogFragment();

        Bundle args = new Bundle();
        args.putString("showid", showId);
        f.setArguments(args);

        return f;
    }

    @Override
    public void onStart() {
        super.onStart();
        EasyTracker.getTracker().trackView("Delete Dialog");
    }

    @Override
    public Dialog onCreateDialog(Bundle savedInstanceState) {
        final String showId = getArguments().getString("showid");

        final Cursor show = getActivity().getContentResolver().query(Shows.buildShowUri(showId),
                new String[] {
                    Shows.TITLE
                }, null, null, null);

        String showName = getString(R.string.unknown);
        if (show != null && show.moveToFirst()) {
            showName = show.getString(0);
        }

        show.close();

        return new AlertDialog.Builder(getActivity())
                .setMessage(getString(R.string.confirm_delete, showName))
                .setPositiveButton(getString(R.string.delete_show), new OnClickListener() {

                    public void onClick(DialogInterface dialog, int which) {

                        final ProgressDialog progress = new ProgressDialog(getActivity());
                        progress.setCancelable(false);
                        progress.show();

                        new Thread(new Runnable() {
                            public void run() {
                                DBUtils.deleteShow(getActivity(), getArguments()
<<<<<<< HEAD
                                        .getString("showid"));
                                if (progress.isShowing()) {
                                    progress.dismiss();
                                }
=======
                                        .getString("showid"), progress);
>>>>>>> daab4b11
                            }
                        }).start();
                    }
                }).setNegativeButton(getString(R.string.dontdelete_show), null).create();
    }
}<|MERGE_RESOLUTION|>--- conflicted
+++ resolved
@@ -84,14 +84,7 @@
                         new Thread(new Runnable() {
                             public void run() {
                                 DBUtils.deleteShow(getActivity(), getArguments()
-<<<<<<< HEAD
-                                        .getString("showid"));
-                                if (progress.isShowing()) {
-                                    progress.dismiss();
-                                }
-=======
                                         .getString("showid"), progress);
->>>>>>> daab4b11
                             }
                         }).start();
                     }
