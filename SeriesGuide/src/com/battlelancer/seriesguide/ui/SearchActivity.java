
package com.battlelancer.seriesguide.ui;

<<<<<<< HEAD
import com.battlelancer.seriesguide.beta.R;
=======
import com.actionbarsherlock.app.ActionBar;
import com.actionbarsherlock.app.SherlockListActivity;
import com.actionbarsherlock.view.Menu;
import com.actionbarsherlock.view.MenuItem;
import com.battlelancer.seriesguide.R;
>>>>>>> 51d3cf7c
import com.battlelancer.seriesguide.provider.SeriesContract.EpisodeSearch;
import com.battlelancer.seriesguide.provider.SeriesContract.Episodes;
import com.battlelancer.seriesguide.provider.SeriesContract.Shows;
import com.battlelancer.seriesguide.util.AnalyticsUtils;

import android.app.SearchManager;
import android.content.Intent;
import android.database.Cursor;
import android.graphics.Color;
import android.net.Uri;
import android.os.Bundle;
import android.text.Html;
import android.view.View;
import android.widget.ListView;
import android.widget.SimpleCursorAdapter;
import android.widget.SimpleCursorAdapter.ViewBinder;
import android.widget.TextView;

public class SearchActivity extends SherlockListActivity {

    private static final String TAG = "SearchActivity";

    /**
     * Google Analytics helper method for easy event tracking.
     * 
     * @param label
     */
    public void fireTrackerEvent(String label) {
        AnalyticsUtils.getInstance(this).trackEvent(TAG, "Click", label, 0);
    }

    @Override
    public void onCreate(Bundle savedInstanceState) {
        super.onCreate(savedInstanceState);
        setContentView(R.layout.search);
        handleIntent(getIntent());

        final ActionBar actionBar = getSupportActionBar();
        actionBar.setHomeButtonEnabled(true);
        setTitle(R.string.search_title);
        actionBar.setTitle(R.string.search_title);
        actionBar.setDisplayShowTitleEnabled(true);
    }

    @Override
    protected void onNewIntent(Intent intent) {
        setIntent(intent);
        handleIntent(intent);
    }

    private void handleIntent(Intent intent) {
        if (intent == null) {
            return;
        }
        if (Intent.ACTION_SEARCH.equals(intent.getAction())) {
            AnalyticsUtils.getInstance(this).trackEvent(TAG, "Search action", "Search", 0);
            String query = intent.getStringExtra(SearchManager.QUERY);
            getSupportActionBar().setSubtitle("\"" + query + "\"");
            doMySearch(query);
        } else if (Intent.ACTION_VIEW.equals(intent.getAction())) {
            AnalyticsUtils.getInstance(this).trackEvent(TAG, "Search action", "View", 0);
            Uri data = intent.getData();
            String id = data.getLastPathSegment();
            onShowEpisodeDetails(id);
            finish();
        }
    }

    private void doMySearch(String query) {
        Cursor searchResults = getContentResolver().query(EpisodeSearch.CONTENT_URI_SEARCH,
                SearchQuery.PROJECTION, null, new String[] {
                    query
                }, null);
        startManagingCursor(searchResults);
        String[] from = new String[] {
                Episodes.TITLE, Episodes.OVERVIEW, Episodes.NUMBER, Episodes.WATCHED, Shows.TITLE
        };
        int[] to = new int[] {
                R.id.TextViewSearchRow, R.id.TextViewSearchSnippet, R.id.TextViewSearchEpNumbers,
                R.id.TextViewSearchEpWatchedState, R.id.TextViewSearchSeriesName
        };
        SimpleCursorAdapter resultsAdapter = new SimpleCursorAdapter(getApplicationContext(),
                R.layout.search_row, searchResults, from, to);
        resultsAdapter.setViewBinder(new ViewBinder() {

            public boolean setViewValue(View view, Cursor cursor, int columnIndex) {
                // disabled because it causes too much CPU stress
                // if (columnIndex ==
                // cursor.getColumnIndexOrThrow(SeriesGuideData.EPISODE_OVERVIEW))
                // {
                // TextView overview = (TextView)view;
                // String snippet = cursor.getString(columnIndex);
                // if
                // (snippet.contentEquals(cursor.getString(cursor.getColumnIndexOrThrow(SeriesGuideData.EPISODE_TITLE))))
                // {
                // overview.setVisibility(View.GONE);
                // } else {
                // overview.setText(snippet);
                // overview.setVisibility(View.VISIBLE);
                // }
                // return true;
                // }
                if (columnIndex == SearchQuery.NUMBER) {
                    TextView numbers = (TextView) view;
                    String epnumber = getString(R.string.episode) + " "
                            + cursor.getString(columnIndex);
                    String senumber = getString(R.string.season) + " "
                            + cursor.getString(SearchQuery.SEASON);
                    numbers.setText(senumber + " " + epnumber);
                    return true;
                }
                if (columnIndex == SearchQuery.WATCHED) {
                    boolean isWatched = (1 == cursor.getInt(columnIndex));
                    TextView watchedState = (TextView) view;
                    watchedState.setText(isWatched ? getString(R.string.episode_iswatched)
                            : getString(R.string.episode_notwatched));
                    watchedState.setTextColor(isWatched ? Color.GREEN : Color.GRAY);
                    return true;
                }
                if (columnIndex == SearchQuery.OVERVIEW) {
                    TextView watchedState = (TextView) view;
                    // make matched term bold
                    watchedState.setText(Html.fromHtml(cursor.getString(SearchQuery.OVERVIEW)));
                    return true;
                }

                return false;
            }
        });
        setListAdapter(resultsAdapter);
    }

    @Override
    protected void onListItemClick(ListView l, View v, int position, long id) {
        onShowEpisodeDetails(String.valueOf(id));
    }

    @Override
    public boolean onCreateOptionsMenu(Menu menu) {
        getSupportMenuInflater().inflate(R.menu.search_menu, menu);
        return super.onCreateOptionsMenu(menu);
    }

    @Override
    public boolean onOptionsItemSelected(MenuItem item) {
        switch (item.getItemId()) {
            case android.R.id.home:
                final Intent intent = new Intent(this, ShowsActivity.class);
                intent.setFlags(Intent.FLAG_ACTIVITY_CLEAR_TOP);
                startActivity(intent);
                overridePendingTransition(R.anim.home_enter, R.anim.home_exit);
                return true;
            case R.id.menu_search:
                fireTrackerEvent("Search");

                onSearchRequested();
                return true;
        }
        return super.onOptionsItemSelected(item);
    }

    private void onShowEpisodeDetails(String id) {
        Intent i = new Intent(this, EpisodeDetailsActivity.class);
        i.putExtra(EpisodeDetailsActivity.InitBundle.EPISODE_ID, id);
        startActivity(i);
    }

    interface SearchQuery {
        String[] PROJECTION = new String[] {
                Episodes._ID, Episodes.TITLE, Episodes.OVERVIEW, Episodes.NUMBER, Episodes.SEASON,
                Episodes.WATCHED, Shows.TITLE
        };

        int _ID = 0;

        int TITLE = 1;

        int OVERVIEW = 2;

        int NUMBER = 3;

        int SEASON = 4;

        int WATCHED = 5;

        int SHOW_TITLE = 6;
    }

}
<|MERGE_RESOLUTION|>--- conflicted
+++ resolved
@@ -1,201 +1,197 @@
-
-package com.battlelancer.seriesguide.ui;
-
-<<<<<<< HEAD
-import com.battlelancer.seriesguide.beta.R;
-=======
-import com.actionbarsherlock.app.ActionBar;
-import com.actionbarsherlock.app.SherlockListActivity;
-import com.actionbarsherlock.view.Menu;
-import com.actionbarsherlock.view.MenuItem;
-import com.battlelancer.seriesguide.R;
->>>>>>> 51d3cf7c
-import com.battlelancer.seriesguide.provider.SeriesContract.EpisodeSearch;
-import com.battlelancer.seriesguide.provider.SeriesContract.Episodes;
-import com.battlelancer.seriesguide.provider.SeriesContract.Shows;
-import com.battlelancer.seriesguide.util.AnalyticsUtils;
-
-import android.app.SearchManager;
-import android.content.Intent;
-import android.database.Cursor;
-import android.graphics.Color;
-import android.net.Uri;
-import android.os.Bundle;
-import android.text.Html;
-import android.view.View;
-import android.widget.ListView;
-import android.widget.SimpleCursorAdapter;
-import android.widget.SimpleCursorAdapter.ViewBinder;
-import android.widget.TextView;
-
-public class SearchActivity extends SherlockListActivity {
-
-    private static final String TAG = "SearchActivity";
-
-    /**
-     * Google Analytics helper method for easy event tracking.
-     * 
-     * @param label
-     */
-    public void fireTrackerEvent(String label) {
-        AnalyticsUtils.getInstance(this).trackEvent(TAG, "Click", label, 0);
-    }
-
-    @Override
-    public void onCreate(Bundle savedInstanceState) {
-        super.onCreate(savedInstanceState);
-        setContentView(R.layout.search);
-        handleIntent(getIntent());
-
-        final ActionBar actionBar = getSupportActionBar();
-        actionBar.setHomeButtonEnabled(true);
-        setTitle(R.string.search_title);
-        actionBar.setTitle(R.string.search_title);
-        actionBar.setDisplayShowTitleEnabled(true);
-    }
-
-    @Override
-    protected void onNewIntent(Intent intent) {
-        setIntent(intent);
-        handleIntent(intent);
-    }
-
-    private void handleIntent(Intent intent) {
-        if (intent == null) {
-            return;
-        }
-        if (Intent.ACTION_SEARCH.equals(intent.getAction())) {
-            AnalyticsUtils.getInstance(this).trackEvent(TAG, "Search action", "Search", 0);
-            String query = intent.getStringExtra(SearchManager.QUERY);
-            getSupportActionBar().setSubtitle("\"" + query + "\"");
-            doMySearch(query);
-        } else if (Intent.ACTION_VIEW.equals(intent.getAction())) {
-            AnalyticsUtils.getInstance(this).trackEvent(TAG, "Search action", "View", 0);
-            Uri data = intent.getData();
-            String id = data.getLastPathSegment();
-            onShowEpisodeDetails(id);
-            finish();
-        }
-    }
-
-    private void doMySearch(String query) {
-        Cursor searchResults = getContentResolver().query(EpisodeSearch.CONTENT_URI_SEARCH,
-                SearchQuery.PROJECTION, null, new String[] {
-                    query
-                }, null);
-        startManagingCursor(searchResults);
-        String[] from = new String[] {
-                Episodes.TITLE, Episodes.OVERVIEW, Episodes.NUMBER, Episodes.WATCHED, Shows.TITLE
-        };
-        int[] to = new int[] {
-                R.id.TextViewSearchRow, R.id.TextViewSearchSnippet, R.id.TextViewSearchEpNumbers,
-                R.id.TextViewSearchEpWatchedState, R.id.TextViewSearchSeriesName
-        };
-        SimpleCursorAdapter resultsAdapter = new SimpleCursorAdapter(getApplicationContext(),
-                R.layout.search_row, searchResults, from, to);
-        resultsAdapter.setViewBinder(new ViewBinder() {
-
-            public boolean setViewValue(View view, Cursor cursor, int columnIndex) {
-                // disabled because it causes too much CPU stress
-                // if (columnIndex ==
-                // cursor.getColumnIndexOrThrow(SeriesGuideData.EPISODE_OVERVIEW))
-                // {
-                // TextView overview = (TextView)view;
-                // String snippet = cursor.getString(columnIndex);
-                // if
-                // (snippet.contentEquals(cursor.getString(cursor.getColumnIndexOrThrow(SeriesGuideData.EPISODE_TITLE))))
-                // {
-                // overview.setVisibility(View.GONE);
-                // } else {
-                // overview.setText(snippet);
-                // overview.setVisibility(View.VISIBLE);
-                // }
-                // return true;
-                // }
-                if (columnIndex == SearchQuery.NUMBER) {
-                    TextView numbers = (TextView) view;
-                    String epnumber = getString(R.string.episode) + " "
-                            + cursor.getString(columnIndex);
-                    String senumber = getString(R.string.season) + " "
-                            + cursor.getString(SearchQuery.SEASON);
-                    numbers.setText(senumber + " " + epnumber);
-                    return true;
-                }
-                if (columnIndex == SearchQuery.WATCHED) {
-                    boolean isWatched = (1 == cursor.getInt(columnIndex));
-                    TextView watchedState = (TextView) view;
-                    watchedState.setText(isWatched ? getString(R.string.episode_iswatched)
-                            : getString(R.string.episode_notwatched));
-                    watchedState.setTextColor(isWatched ? Color.GREEN : Color.GRAY);
-                    return true;
-                }
-                if (columnIndex == SearchQuery.OVERVIEW) {
-                    TextView watchedState = (TextView) view;
-                    // make matched term bold
-                    watchedState.setText(Html.fromHtml(cursor.getString(SearchQuery.OVERVIEW)));
-                    return true;
-                }
-
-                return false;
-            }
-        });
-        setListAdapter(resultsAdapter);
-    }
-
-    @Override
-    protected void onListItemClick(ListView l, View v, int position, long id) {
-        onShowEpisodeDetails(String.valueOf(id));
-    }
-
-    @Override
-    public boolean onCreateOptionsMenu(Menu menu) {
-        getSupportMenuInflater().inflate(R.menu.search_menu, menu);
-        return super.onCreateOptionsMenu(menu);
-    }
-
-    @Override
-    public boolean onOptionsItemSelected(MenuItem item) {
-        switch (item.getItemId()) {
-            case android.R.id.home:
-                final Intent intent = new Intent(this, ShowsActivity.class);
-                intent.setFlags(Intent.FLAG_ACTIVITY_CLEAR_TOP);
-                startActivity(intent);
-                overridePendingTransition(R.anim.home_enter, R.anim.home_exit);
-                return true;
-            case R.id.menu_search:
-                fireTrackerEvent("Search");
-
-                onSearchRequested();
-                return true;
-        }
-        return super.onOptionsItemSelected(item);
-    }
-
-    private void onShowEpisodeDetails(String id) {
-        Intent i = new Intent(this, EpisodeDetailsActivity.class);
-        i.putExtra(EpisodeDetailsActivity.InitBundle.EPISODE_ID, id);
-        startActivity(i);
-    }
-
-    interface SearchQuery {
-        String[] PROJECTION = new String[] {
-                Episodes._ID, Episodes.TITLE, Episodes.OVERVIEW, Episodes.NUMBER, Episodes.SEASON,
-                Episodes.WATCHED, Shows.TITLE
-        };
-
-        int _ID = 0;
-
-        int TITLE = 1;
-
-        int OVERVIEW = 2;
-
-        int NUMBER = 3;
-
-        int SEASON = 4;
-
-        int WATCHED = 5;
-
-        int SHOW_TITLE = 6;
-    }
-
-}
+
+package com.battlelancer.seriesguide.ui;
+
+import com.actionbarsherlock.app.ActionBar;
+import com.actionbarsherlock.app.SherlockListActivity;
+import com.actionbarsherlock.view.Menu;
+import com.actionbarsherlock.view.MenuItem;
+import com.battlelancer.seriesguide.beta.R;
+import com.battlelancer.seriesguide.provider.SeriesContract.EpisodeSearch;
+import com.battlelancer.seriesguide.provider.SeriesContract.Episodes;
+import com.battlelancer.seriesguide.provider.SeriesContract.Shows;
+import com.battlelancer.seriesguide.util.AnalyticsUtils;
+
+import android.app.SearchManager;
+import android.content.Intent;
+import android.database.Cursor;
+import android.graphics.Color;
+import android.net.Uri;
+import android.os.Bundle;
+import android.text.Html;
+import android.view.View;
+import android.widget.ListView;
+import android.widget.SimpleCursorAdapter;
+import android.widget.SimpleCursorAdapter.ViewBinder;
+import android.widget.TextView;
+
+public class SearchActivity extends SherlockListActivity {
+
+    private static final String TAG = "SearchActivity";
+
+    /**
+     * Google Analytics helper method for easy event tracking.
+     * 
+     * @param label
+     */
+    public void fireTrackerEvent(String label) {
+        AnalyticsUtils.getInstance(this).trackEvent(TAG, "Click", label, 0);
+    }
+
+    @Override
+    public void onCreate(Bundle savedInstanceState) {
+        super.onCreate(savedInstanceState);
+        setContentView(R.layout.search);
+        handleIntent(getIntent());
+
+        final ActionBar actionBar = getSupportActionBar();
+        actionBar.setHomeButtonEnabled(true);
+        setTitle(R.string.search_title);
+        actionBar.setTitle(R.string.search_title);
+        actionBar.setDisplayShowTitleEnabled(true);
+    }
+
+    @Override
+    protected void onNewIntent(Intent intent) {
+        setIntent(intent);
+        handleIntent(intent);
+    }
+
+    private void handleIntent(Intent intent) {
+        if (intent == null) {
+            return;
+        }
+        if (Intent.ACTION_SEARCH.equals(intent.getAction())) {
+            AnalyticsUtils.getInstance(this).trackEvent(TAG, "Search action", "Search", 0);
+            String query = intent.getStringExtra(SearchManager.QUERY);
+            getSupportActionBar().setSubtitle("\"" + query + "\"");
+            doMySearch(query);
+        } else if (Intent.ACTION_VIEW.equals(intent.getAction())) {
+            AnalyticsUtils.getInstance(this).trackEvent(TAG, "Search action", "View", 0);
+            Uri data = intent.getData();
+            String id = data.getLastPathSegment();
+            onShowEpisodeDetails(id);
+            finish();
+        }
+    }
+
+    private void doMySearch(String query) {
+        Cursor searchResults = getContentResolver().query(EpisodeSearch.CONTENT_URI_SEARCH,
+                SearchQuery.PROJECTION, null, new String[] {
+                    query
+                }, null);
+        startManagingCursor(searchResults);
+        String[] from = new String[] {
+                Episodes.TITLE, Episodes.OVERVIEW, Episodes.NUMBER, Episodes.WATCHED, Shows.TITLE
+        };
+        int[] to = new int[] {
+                R.id.TextViewSearchRow, R.id.TextViewSearchSnippet, R.id.TextViewSearchEpNumbers,
+                R.id.TextViewSearchEpWatchedState, R.id.TextViewSearchSeriesName
+        };
+        SimpleCursorAdapter resultsAdapter = new SimpleCursorAdapter(getApplicationContext(),
+                R.layout.search_row, searchResults, from, to);
+        resultsAdapter.setViewBinder(new ViewBinder() {
+
+            public boolean setViewValue(View view, Cursor cursor, int columnIndex) {
+                // disabled because it causes too much CPU stress
+                // if (columnIndex ==
+                // cursor.getColumnIndexOrThrow(SeriesGuideData.EPISODE_OVERVIEW))
+                // {
+                // TextView overview = (TextView)view;
+                // String snippet = cursor.getString(columnIndex);
+                // if
+                // (snippet.contentEquals(cursor.getString(cursor.getColumnIndexOrThrow(SeriesGuideData.EPISODE_TITLE))))
+                // {
+                // overview.setVisibility(View.GONE);
+                // } else {
+                // overview.setText(snippet);
+                // overview.setVisibility(View.VISIBLE);
+                // }
+                // return true;
+                // }
+                if (columnIndex == SearchQuery.NUMBER) {
+                    TextView numbers = (TextView) view;
+                    String epnumber = getString(R.string.episode) + " "
+                            + cursor.getString(columnIndex);
+                    String senumber = getString(R.string.season) + " "
+                            + cursor.getString(SearchQuery.SEASON);
+                    numbers.setText(senumber + " " + epnumber);
+                    return true;
+                }
+                if (columnIndex == SearchQuery.WATCHED) {
+                    boolean isWatched = (1 == cursor.getInt(columnIndex));
+                    TextView watchedState = (TextView) view;
+                    watchedState.setText(isWatched ? getString(R.string.episode_iswatched)
+                            : getString(R.string.episode_notwatched));
+                    watchedState.setTextColor(isWatched ? Color.GREEN : Color.GRAY);
+                    return true;
+                }
+                if (columnIndex == SearchQuery.OVERVIEW) {
+                    TextView watchedState = (TextView) view;
+                    // make matched term bold
+                    watchedState.setText(Html.fromHtml(cursor.getString(SearchQuery.OVERVIEW)));
+                    return true;
+                }
+
+                return false;
+            }
+        });
+        setListAdapter(resultsAdapter);
+    }
+
+    @Override
+    protected void onListItemClick(ListView l, View v, int position, long id) {
+        onShowEpisodeDetails(String.valueOf(id));
+    }
+
+    @Override
+    public boolean onCreateOptionsMenu(Menu menu) {
+        getSupportMenuInflater().inflate(R.menu.search_menu, menu);
+        return super.onCreateOptionsMenu(menu);
+    }
+
+    @Override
+    public boolean onOptionsItemSelected(MenuItem item) {
+        switch (item.getItemId()) {
+            case android.R.id.home:
+                final Intent intent = new Intent(this, ShowsActivity.class);
+                intent.setFlags(Intent.FLAG_ACTIVITY_CLEAR_TOP);
+                startActivity(intent);
+                overridePendingTransition(R.anim.home_enter, R.anim.home_exit);
+                return true;
+            case R.id.menu_search:
+                fireTrackerEvent("Search");
+
+                onSearchRequested();
+                return true;
+        }
+        return super.onOptionsItemSelected(item);
+    }
+
+    private void onShowEpisodeDetails(String id) {
+        Intent i = new Intent(this, EpisodeDetailsActivity.class);
+        i.putExtra(EpisodeDetailsActivity.InitBundle.EPISODE_ID, id);
+        startActivity(i);
+    }
+
+    interface SearchQuery {
+        String[] PROJECTION = new String[] {
+                Episodes._ID, Episodes.TITLE, Episodes.OVERVIEW, Episodes.NUMBER, Episodes.SEASON,
+                Episodes.WATCHED, Shows.TITLE
+        };
+
+        int _ID = 0;
+
+        int TITLE = 1;
+
+        int OVERVIEW = 2;
+
+        int NUMBER = 3;
+
+        int SEASON = 4;
+
+        int WATCHED = 5;
+
+        int SHOW_TITLE = 6;
+    }
+
+}