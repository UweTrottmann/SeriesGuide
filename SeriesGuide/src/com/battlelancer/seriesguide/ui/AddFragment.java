<<<<<<< HEAD

package com.battlelancer.seriesguide.ui;

import com.actionbarsherlock.app.SherlockListFragment;
import com.battlelancer.seriesguide.R;
import com.battlelancer.seriesguide.items.SearchResult;
import com.battlelancer.seriesguide.util.ImageDownloader;
import com.battlelancer.seriesguide.util.Utils;

import android.content.Context;
import android.os.Bundle;
import android.view.LayoutInflater;
import android.view.View;
import android.view.ViewGroup;
import android.widget.ArrayAdapter;
import android.widget.ImageView;
import android.widget.ListView;
import android.widget.TextView;

import java.util.List;

public class AddFragment extends SherlockListFragment {

    protected AddAdapter mAdapter;

    @Override
    public void onCreate(Bundle savedInstanceState) {
        super.onCreate(savedInstanceState);
        // so we don't have to do a network op each config change
        setRetainInstance(true);
    }

    @Override
    public void onListItemClick(ListView l, View v, int position, long id) {
        super.onListItemClick(l, v, position, id);
        SearchResult result = mAdapter.getItem(position);
        AddDialogFragment.showAddDialog(result, getFragmentManager());
    }

    protected void setSearchResults(List<SearchResult> searchResults) {
        mAdapter.clear();
        if (Utils.isHoneycombOrHigher()) {
            mAdapter.addAll(searchResults);
        } else {
            for (SearchResult searchResult : searchResults) {
                mAdapter.add(searchResult);
            }
        }
        setListAdapter(mAdapter);
    }

    public class AddAdapter extends ArrayAdapter<SearchResult> {

        private LayoutInflater mLayoutInflater;

        private int mLayout;

        private ImageDownloader mImageDownloader;

        public AddAdapter(Context context, int layout, List<SearchResult> objects) {
            super(context, layout, objects);
            mLayoutInflater = (LayoutInflater) context
                    .getSystemService(Context.LAYOUT_INFLATER_SERVICE);
            mLayout = layout;
            mImageDownloader = ImageDownloader.getInstance(context);
        }

        @Override
        public View getView(int position, View convertView, ViewGroup parent) {
            ViewHolder viewHolder;

            if (convertView == null) {
                convertView = mLayoutInflater.inflate(mLayout, null);

                viewHolder = new ViewHolder();
                viewHolder.title = (TextView) convertView.findViewById(R.id.title);
                viewHolder.description = (TextView) convertView.findViewById(R.id.description);
                viewHolder.poster = (ImageView) convertView.findViewById(R.id.poster);
                convertView.setTag(viewHolder);
            } else {
                viewHolder = (ViewHolder) convertView.getTag();
            }

            // set text properties immediately
            SearchResult item = getItem(position);
            viewHolder.title.setText(item.title);
            viewHolder.description.setText(item.overview);
            if (item.poster != null) {
                mImageDownloader.download(item.poster, viewHolder.poster, false);
            }

            return convertView;
        }
    }

    public final class ViewHolder {

        public TextView title;

        public TextView description;

        public ImageView poster;
    }
}
=======

package com.battlelancer.seriesguide.ui;

import com.actionbarsherlock.app.SherlockListFragment;
import com.battlelancer.seriesguide.beta.R;
import com.battlelancer.seriesguide.items.SearchResult;
import com.battlelancer.seriesguide.ui.dialogs.AddDialogFragment;
import com.battlelancer.seriesguide.util.ImageDownloader;
import com.battlelancer.seriesguide.util.Utils;

import android.annotation.TargetApi;
import android.content.Context;
import android.os.Bundle;
import android.view.LayoutInflater;
import android.view.View;
import android.view.ViewGroup;
import android.widget.ArrayAdapter;
import android.widget.ImageView;
import android.widget.ListView;
import android.widget.TextView;

import java.util.List;

public class AddFragment extends SherlockListFragment {

    protected AddAdapter mAdapter;

    @Override
    public void onCreate(Bundle savedInstanceState) {
        super.onCreate(savedInstanceState);
        // so we don't have to do a network op each config change
        setRetainInstance(true);
    }

    @Override
    public void onListItemClick(ListView l, View v, int position, long id) {
        super.onListItemClick(l, v, position, id);
        SearchResult result = mAdapter.getItem(position);
        AddDialogFragment.showAddDialog(result, getFragmentManager());
    }

    @TargetApi(11)
    protected void setSearchResults(List<SearchResult> searchResults) {
        mAdapter.clear();
        if (Utils.isHoneycombOrHigher()) {
            mAdapter.addAll(searchResults);
        } else {
            for (SearchResult searchResult : searchResults) {
                mAdapter.add(searchResult);
            }
        }
        setListAdapter(mAdapter);
    }

    protected static class AddAdapter extends ArrayAdapter<SearchResult> {

        private LayoutInflater mLayoutInflater;

        private int mLayout;

        private ImageDownloader mImageDownloader;

        public AddAdapter(Context context, int layout, List<SearchResult> objects) {
            super(context, layout, objects);
            mLayoutInflater = (LayoutInflater) context
                    .getSystemService(Context.LAYOUT_INFLATER_SERVICE);
            mLayout = layout;
            mImageDownloader = ImageDownloader.getInstance(context);
        }

        @Override
        public View getView(int position, View convertView, ViewGroup parent) {
            ViewHolder viewHolder;

            if (convertView == null) {
                convertView = mLayoutInflater.inflate(mLayout, null);

                viewHolder = new ViewHolder();
                viewHolder.title = (TextView) convertView.findViewById(R.id.title);
                viewHolder.description = (TextView) convertView.findViewById(R.id.description);
                viewHolder.poster = (ImageView) convertView.findViewById(R.id.poster);
                convertView.setTag(viewHolder);
            } else {
                viewHolder = (ViewHolder) convertView.getTag();
            }

            // set text properties immediately
            SearchResult item = getItem(position);
            viewHolder.title.setText(item.title);
            viewHolder.description.setText(item.overview);
            if (item.poster != null) {
                mImageDownloader.download(item.poster, viewHolder.poster, false);
            }

            return convertView;
        }

        static class ViewHolder {

            public TextView title;

            public TextView description;

            public ImageView poster;
        }
    }
}
>>>>>>> 553b10e6
<|MERGE_RESOLUTION|>--- conflicted
+++ resolved
@@ -1,114 +1,8 @@
-<<<<<<< HEAD
 
 package com.battlelancer.seriesguide.ui;
 
 import com.actionbarsherlock.app.SherlockListFragment;
 import com.battlelancer.seriesguide.R;
-import com.battlelancer.seriesguide.items.SearchResult;
-import com.battlelancer.seriesguide.util.ImageDownloader;
-import com.battlelancer.seriesguide.util.Utils;
-
-import android.content.Context;
-import android.os.Bundle;
-import android.view.LayoutInflater;
-import android.view.View;
-import android.view.ViewGroup;
-import android.widget.ArrayAdapter;
-import android.widget.ImageView;
-import android.widget.ListView;
-import android.widget.TextView;
-
-import java.util.List;
-
-public class AddFragment extends SherlockListFragment {
-
-    protected AddAdapter mAdapter;
-
-    @Override
-    public void onCreate(Bundle savedInstanceState) {
-        super.onCreate(savedInstanceState);
-        // so we don't have to do a network op each config change
-        setRetainInstance(true);
-    }
-
-    @Override
-    public void onListItemClick(ListView l, View v, int position, long id) {
-        super.onListItemClick(l, v, position, id);
-        SearchResult result = mAdapter.getItem(position);
-        AddDialogFragment.showAddDialog(result, getFragmentManager());
-    }
-
-    protected void setSearchResults(List<SearchResult> searchResults) {
-        mAdapter.clear();
-        if (Utils.isHoneycombOrHigher()) {
-            mAdapter.addAll(searchResults);
-        } else {
-            for (SearchResult searchResult : searchResults) {
-                mAdapter.add(searchResult);
-            }
-        }
-        setListAdapter(mAdapter);
-    }
-
-    public class AddAdapter extends ArrayAdapter<SearchResult> {
-
-        private LayoutInflater mLayoutInflater;
-
-        private int mLayout;
-
-        private ImageDownloader mImageDownloader;
-
-        public AddAdapter(Context context, int layout, List<SearchResult> objects) {
-            super(context, layout, objects);
-            mLayoutInflater = (LayoutInflater) context
-                    .getSystemService(Context.LAYOUT_INFLATER_SERVICE);
-            mLayout = layout;
-            mImageDownloader = ImageDownloader.getInstance(context);
-        }
-
-        @Override
-        public View getView(int position, View convertView, ViewGroup parent) {
-            ViewHolder viewHolder;
-
-            if (convertView == null) {
-                convertView = mLayoutInflater.inflate(mLayout, null);
-
-                viewHolder = new ViewHolder();
-                viewHolder.title = (TextView) convertView.findViewById(R.id.title);
-                viewHolder.description = (TextView) convertView.findViewById(R.id.description);
-                viewHolder.poster = (ImageView) convertView.findViewById(R.id.poster);
-                convertView.setTag(viewHolder);
-            } else {
-                viewHolder = (ViewHolder) convertView.getTag();
-            }
-
-            // set text properties immediately
-            SearchResult item = getItem(position);
-            viewHolder.title.setText(item.title);
-            viewHolder.description.setText(item.overview);
-            if (item.poster != null) {
-                mImageDownloader.download(item.poster, viewHolder.poster, false);
-            }
-
-            return convertView;
-        }
-    }
-
-    public final class ViewHolder {
-
-        public TextView title;
-
-        public TextView description;
-
-        public ImageView poster;
-    }
-}
-=======
-
-package com.battlelancer.seriesguide.ui;
-
-import com.actionbarsherlock.app.SherlockListFragment;
-import com.battlelancer.seriesguide.beta.R;
 import com.battlelancer.seriesguide.items.SearchResult;
 import com.battlelancer.seriesguide.ui.dialogs.AddDialogFragment;
 import com.battlelancer.seriesguide.util.ImageDownloader;
@@ -210,5 +104,4 @@
             public ImageView poster;
         }
     }
-}
->>>>>>> 553b10e6
+}