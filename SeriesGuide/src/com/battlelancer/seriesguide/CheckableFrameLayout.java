<<<<<<< HEAD

package com.battlelancer.seriesguide;

import android.content.Context;
import android.util.AttributeSet;
import android.widget.Checkable;
import android.widget.FrameLayout;

public class CheckableFrameLayout extends FrameLayout implements Checkable {
    private boolean mChecked;

    public CheckableFrameLayout(Context context) {
        super(context);
    }

    public CheckableFrameLayout(Context context, AttributeSet attrs) {
        super(context, attrs);
    }

    public void setChecked(boolean checked) {
        mChecked = checked;
        setBackgroundResource(checked ? R.drawable.list_pressed_holo_dark : 0);
    }

    public boolean isChecked() {
        return mChecked;
    }

    public void toggle() {
        setChecked(!mChecked);
    }

}
=======

package com.battlelancer.seriesguide;

import com.battlelancer.seriesguide.beta.R;

import android.content.Context;
import android.util.AttributeSet;
import android.widget.Checkable;
import android.widget.FrameLayout;

public class CheckableFrameLayout extends FrameLayout implements Checkable {
    private boolean mChecked;

    public CheckableFrameLayout(Context context) {
        super(context);
    }

    public CheckableFrameLayout(Context context, AttributeSet attrs) {
        super(context, attrs);
    }

    public void setChecked(boolean checked) {
        mChecked = checked;
        setBackgroundResource(checked ? R.drawable.list_pressed_holo_dark : 0);
    }

    public boolean isChecked() {
        return mChecked;
    }

    public void toggle() {
        setChecked(!mChecked);
    }

}
>>>>>>> 553b10e6
<|MERGE_RESOLUTION|>--- conflicted
+++ resolved
@@ -1,6 +1,7 @@
-<<<<<<< HEAD
 
 package com.battlelancer.seriesguide;
+
+import com.battlelancer.seriesguide.R;
 
 import android.content.Context;
 import android.util.AttributeSet;
@@ -31,41 +32,4 @@
         setChecked(!mChecked);
     }
 
-}
-=======
-
-package com.battlelancer.seriesguide;
-
-import com.battlelancer.seriesguide.beta.R;
-
-import android.content.Context;
-import android.util.AttributeSet;
-import android.widget.Checkable;
-import android.widget.FrameLayout;
-
-public class CheckableFrameLayout extends FrameLayout implements Checkable {
-    private boolean mChecked;
-
-    public CheckableFrameLayout(Context context) {
-        super(context);
-    }
-
-    public CheckableFrameLayout(Context context, AttributeSet attrs) {
-        super(context, attrs);
-    }
-
-    public void setChecked(boolean checked) {
-        mChecked = checked;
-        setBackgroundResource(checked ? R.drawable.list_pressed_holo_dark : 0);
-    }
-
-    public boolean isChecked() {
-        return mChecked;
-    }
-
-    public void toggle() {
-        setChecked(!mChecked);
-    }
-
-}
->>>>>>> 553b10e6
+}