<manifest xmlns:android="http://schemas.android.com/apk/res/android"
    package="com.battlelancer.seriesguide"
    android:installLocation="auto"
    android:versionCode="156"
    android:versionName="5.2" >

    <uses-sdk
        android:minSdkVersion="8"
        android:targetSdkVersion="17" />

    <uses-permission android:name="android.permission.INTERNET" />
    <uses-permission android:name="android.permission.ACCESS_NETWORK_STATE" />
    <uses-permission android:name="android.permission.WRITE_EXTERNAL_STORAGE" />
    <uses-permission android:name="android.permission.VIBRATE" />
    <uses-permission android:name="android.permission.READ_EXTERNAL_STORAGE" />
<<<<<<< HEAD
    <!-- Notification service -->
    <uses-permission android:name="android.permission.RECEIVE_BOOT_COMPLETED" />
=======
    <!-- Syncadapter permissions -->
    <uses-permission android:name="android.permission.USE_CREDENTIALS" />
    <uses-permission android:name="android.permission.GET_ACCOUNTS" />
    <uses-permission android:name="android.permission.MANAGE_ACCOUNTS" />
    <uses-permission android:name="android.permission.AUTHENTICATE_ACCOUNTS" />
    <uses-permission android:name="android.permission.READ_SYNC_STATS" />
    <uses-permission android:name="android.permission.READ_SYNC_SETTINGS" />
    <uses-permission android:name="android.permission.WRITE_SYNC_SETTINGS" />
>>>>>>> fe099f20
    <!-- Android Beam -->
    <uses-permission android:name="android.permission.NFC" />
    <!-- In-app billing -->
    <uses-permission android:name="com.android.vending.BILLING" />

    <uses-feature
        android:name="android.hardware.touchscreen"
        android:required="false" >
    </uses-feature>

    <application
        android:name="com.battlelancer.seriesguide.SeriesGuideApplication"
        android:allowBackup="true"
        android:backupAgent="com.battlelancer.seriesguide.PrefBackupHelper"
        android:hardwareAccelerated="true"
        android:icon="@drawable/ic_launcher"
        android:label="@string/app_name"
        android:theme="@style/SeriesGuideTheme" >

        <!-- Android Backup key for beta -->
        <meta-data
            android:name="com.google.android.backup.api_key"
            android:value="AEdPqrEAAAAIToXnISqkDzDlKt206D1VdujnhhoFa0mAEM8Veg" />

        <!-- Content provider -->
        <provider
            android:name="com.battlelancer.seriesguide.provider.SeriesGuideProvider"
            android:authorities="com.battlelancer.seriesguide.provider"
            android:exported="true" >
        </provider>

        <!-- Launch activity -->
        <activity android:name="com.battlelancer.seriesguide.ui.ShowsActivity" >
            <intent-filter>
                <action android:name="android.intent.action.MAIN" />

                <category android:name="android.intent.category.LAUNCHER" />
            </intent-filter>

            <meta-data
                android:name="android.app.default_searchable"
                android:value="com.battlelancer.seriesguide.ui.SearchActivity" />
        </activity>
        <activity
            android:name="com.battlelancer.seriesguide.ui.SeriesGuidePreferences"
            android:label="@string/preferences" >
            <meta-data
                android:name="android.support.PARENT_ACTIVITY"
                android:value="com.battlelancer.seriesguide.ui.ShowsActivity" />

            <intent-filter>
                <action android:name="android.intent.action.MANAGE_NETWORK_USAGE" />

                <category android:name="android.intent.category.DEFAULT" />
            </intent-filter>
        </activity>
        <activity
            android:name="com.battlelancer.seriesguide.ui.BackupDeleteActivity"
            android:label="@string/backup" >
            <meta-data
                android:name="android.support.PARENT_ACTIVITY"
                android:value="com.battlelancer.seriesguide.ui.ShowsActivity" />
        </activity>
        <activity
            android:name="com.battlelancer.seriesguide.ui.SearchActivity"
            android:launchMode="singleTop" >
            <intent-filter>
                <action android:name="android.intent.action.SEARCH" />
            </intent-filter>

            <meta-data
                android:name="android.app.searchable"
                android:resource="@xml/searchable" />
        </activity>
        <activity
            android:name="com.battlelancer.seriesguide.getglueapi.GetGlueAuthActivity"
            android:launchMode="singleTask" >
            <meta-data
                android:name="android.support.PARENT_ACTIVITY"
                android:value="com.battlelancer.seriesguide.ui.ShowsActivity" />
        </activity>
        <activity android:name="com.battlelancer.seriesguide.ui.EpisodesActivity" >
            <meta-data
                android:name="android.app.default_searchable"
                android:value="com.battlelancer.seriesguide.ui.SearchActivity" />
        </activity>
        <activity android:name="com.battlelancer.seriesguide.ui.OverviewActivity" >
            <meta-data
                android:name="android.app.default_searchable"
                android:value="com.battlelancer.seriesguide.ui.SearchActivity" />
            <meta-data
                android:name="android.support.PARENT_ACTIVITY"
                android:value="com.battlelancer.seriesguide.ui.ShowsActivity" />
        </activity>
        <activity android:name="com.battlelancer.seriesguide.ui.EpisodeDetailsActivity" >
            <meta-data
                android:name="android.app.default_searchable"
                android:value="com.battlelancer.seriesguide.ui.SearchActivity" />
        </activity>
        <activity android:name="com.battlelancer.seriesguide.ui.TraktSyncActivity" >
            <meta-data
                android:name="android.support.PARENT_ACTIVITY"
                android:value="com.battlelancer.seriesguide.ui.ShowsActivity" />
        </activity>
        <activity
            android:name="com.battlelancer.seriesguide.ui.UpcomingRecentActivity"
            android:exported="true" >
            <meta-data
                android:name="android.app.default_searchable"
                android:value="com.battlelancer.seriesguide.ui.SearchActivity" />
        </activity>
        <activity
            android:name="com.battlelancer.seriesguide.ui.AddActivity"
            android:label="@string/add_show"
            android:launchMode="singleTop" >
            <meta-data
                android:name="android.support.PARENT_ACTIVITY"
                android:value="com.battlelancer.seriesguide.ui.ShowsActivity" />

            <intent-filter>
                <action android:name="android.nfc.action.NDEF_DISCOVERED" />

                <category android:name="android.intent.category.DEFAULT" />

                <data android:mimeType="application/com.battlelancer.seriesguide.beam" />
            </intent-filter>
        </activity>
        <activity android:name="com.battlelancer.seriesguide.ui.TraktShoutsActivity" >
            <meta-data
                android:name="android.support.PARENT_ACTIVITY"
                android:value="com.battlelancer.seriesguide.ui.ShowsActivity" />
        </activity>
        <activity
            android:name="com.battlelancer.seriesguide.appwidget.ListWidgetConfigure"
            android:taskAffinity="com.battlelancer.seriesguide.widgetconfiguration" >
            <intent-filter>
                <action android:name="android.appwidget.action.APPWIDGET_CONFIGURE" />
            </intent-filter>
        </activity>
        <activity android:name="com.battlelancer.seriesguide.ui.CheckinActivity" >
            <meta-data
                android:name="android.support.PARENT_ACTIVITY"
                android:value="com.battlelancer.seriesguide.ui.ShowsActivity" />
        </activity>
        <activity android:name="com.battlelancer.seriesguide.ui.FixGetGlueCheckInActivity" >
            <meta-data
                android:name="android.support.PARENT_ACTIVITY"
                android:value="com.battlelancer.seriesguide.ui.ShowsActivity" />
        </activity>
        <activity android:name="com.battlelancer.seriesguide.ui.ListsActivity" >
            <meta-data
                android:name="android.app.default_searchable"
                android:value="com.battlelancer.seriesguide.ui.SearchActivity" />
        </activity>
        <activity android:name="com.battlelancer.seriesguide.ui.MoviesActivity" >
        </activity>
        <activity android:name="com.battlelancer.seriesguide.ui.MovieDetailsActivity" >
        </activity>
        <activity android:name="com.battlelancer.seriesguide.ui.ConnectTraktActivity" >
            <meta-data
                android:name="android.support.PARENT_ACTIVITY"
                android:value="com.battlelancer.seriesguide.ui.ShowsActivity" />
        </activity>
        <activity android:name="com.battlelancer.seriesguide.ui.HelpActivity" >
            <meta-data
                android:name="android.support.PARENT_ACTIVITY"
                android:value="com.battlelancer.seriesguide.ui.ShowsActivity" />
        </activity>
        <activity android:name="com.battlelancer.seriesguide.ui.StatsActivity" >
        </activity>
        <activity
            android:name="com.battlelancer.seriesguide.ui.QuickCheckInActivity"
            android:exported="true" >
        </activity>
        <activity android:name="com.battlelancer.seriesguide.dataliberation.DataLiberationActivity" >
            <meta-data
                android:name="android.support.PARENT_ACTIVITY"
                android:value="com.battlelancer.seriesguide.ui.SeriesGuidePreferences" />
        </activity>
        <activity android:name="com.battlelancer.seriesguide.billing.BillingActivity" >
            <meta-data
                android:name="android.support.PARENT_ACTIVITY"
                android:value="com.battlelancer.seriesguide.ui.SeriesGuidePreferences" />
        </activity>

        <!-- Services -->
        <service android:name="com.battlelancer.seriesguide.service.TraktFlagService" >
        </service>

        <!-- Notification service -->
        <service android:name="com.battlelancer.seriesguide.service.NotificationService" >
        </service>

        <receiver android:name="com.battlelancer.seriesguide.service.OnAlarmReceiver" >
            <intent-filter>
                <action android:name="android.intent.action.BOOT_COMPLETED" />
            </intent-filter>
        </receiver>
<<<<<<< HEAD
=======
        -->
        
        <!-- Sync service -->
        <service
            android:name="com.battlelancer.seriesguide.sync.SgAuthenticationService"
            android:exported="true" >
            <intent-filter>
                <action android:name="android.accounts.AccountAuthenticator" />
            </intent-filter>

            <meta-data
                android:name="android.accounts.AccountAuthenticator"
                android:resource="@xml/accountauth" />
        </service>
        <service
            android:name="com.battlelancer.seriesguide.sync.SgSyncService"
            android:exported="true" >
            <intent-filter>
                <action android:name="android.content.SyncAdapter" />
            </intent-filter>

            <meta-data
                android:name="android.content.SyncAdapter"
                android:resource="@xml/sync_seriesguide" />
        </service>

>>>>>>> fe099f20
        <!-- Widgets -->
        <receiver
            android:name="com.battlelancer.seriesguide.appwidget.ListWidgetProvider"
            android:label="@string/app_name" >
            <intent-filter>
                <action android:name="android.appwidget.action.APPWIDGET_UPDATE" />
            </intent-filter>
            <intent-filter>
                <action android:name="com.battlelancer.seriesguide.appwidget.UPDATE" />
            </intent-filter>

            <meta-data
                android:name="android.appwidget.provider"
                android:resource="@xml/appwidget_v11_info" />
        </receiver>

        <service
            android:name="com.battlelancer.seriesguide.appwidget.ListWidgetService"
            android:permission="android.permission.BIND_REMOTEVIEWS" >
        </service>

        <receiver
            android:name="com.battlelancer.seriesguide.appwidget.AppWidget"
            android:label="@string/smallwidget" >
            <intent-filter>
                <action android:name="android.appwidget.action.APPWIDGET_UPDATE" />
            </intent-filter>

            <meta-data
                android:name="android.appwidget.provider"
                android:resource="@xml/appwidget_info" />
        </receiver>

        <service android:name="com.battlelancer.seriesguide.appwidget.AppWidget$UpdateService" >
        </service>

        <receiver
            android:name="com.battlelancer.seriesguide.appwidget.AppWidgetBig"
            android:enabled="@bool/isFroyoOrLower"
            android:label="@string/bigwidget" >
            <intent-filter>
                <action android:name="android.appwidget.action.APPWIDGET_UPDATE" />
            </intent-filter>

            <meta-data
                android:name="android.appwidget.provider"
                android:resource="@xml/appwidget_big_info" />
        </receiver>

        <service
            android:name="com.battlelancer.seriesguide.appwidget.AppWidgetBig$UpdateServiceBig"
            android:enabled="@bool/isFroyoOrLower" >
        </service>

        <receiver
            android:name="com.battlelancer.seriesguide.appwidget.AppWidgetLarge"
            android:enabled="@bool/isFroyoOrLower"
            android:label="@string/largewidget" >
            <intent-filter>
                <action android:name="android.appwidget.action.APPWIDGET_UPDATE" />
            </intent-filter>

            <meta-data
                android:name="android.appwidget.provider"
                android:resource="@xml/appwidget_large_info" />
        </receiver>

        <service
            android:name="com.battlelancer.seriesguide.appwidget.AppWidgetLarge$UpdateServiceLarge"
            android:enabled="@bool/isFroyoOrLower" >
        </service>

        <!-- DashClock Extension -->
        <service
            android:name="com.battlelancer.seriesguide.dashclock.UpcomingEpisodeExtension"
            android:icon="@drawable/ic_notification"
            android:label="@string/dashclock_extension_label"
            android:permission="com.google.android.apps.dashclock.permission.READ_EXTENSION_DATA" >
            <intent-filter>
                <action android:name="com.google.android.apps.dashclock.Extension" />
            </intent-filter>

            <meta-data
                android:name="protocolVersion"
                android:value="1" />
            <meta-data
                android:name="description"
                android:value="@string/dashclock_extension_description" />
            <meta-data
                android:name="settingsActivity"
                android:value="com.battlelancer.seriesguide.dashclock.UpcomingEpisodeSettingsActivity" />
        </service>

        <activity
            android:name="com.battlelancer.seriesguide.dashclock.UpcomingEpisodeSettingsActivity"
            android:exported="true" >
        </activity>
    </application>

</manifest><|MERGE_RESOLUTION|>--- conflicted
+++ resolved
@@ -13,10 +13,8 @@
     <uses-permission android:name="android.permission.WRITE_EXTERNAL_STORAGE" />
     <uses-permission android:name="android.permission.VIBRATE" />
     <uses-permission android:name="android.permission.READ_EXTERNAL_STORAGE" />
-<<<<<<< HEAD
     <!-- Notification service -->
     <uses-permission android:name="android.permission.RECEIVE_BOOT_COMPLETED" />
-=======
     <!-- Syncadapter permissions -->
     <uses-permission android:name="android.permission.USE_CREDENTIALS" />
     <uses-permission android:name="android.permission.GET_ACCOUNTS" />
@@ -25,7 +23,6 @@
     <uses-permission android:name="android.permission.READ_SYNC_STATS" />
     <uses-permission android:name="android.permission.READ_SYNC_SETTINGS" />
     <uses-permission android:name="android.permission.WRITE_SYNC_SETTINGS" />
->>>>>>> fe099f20
     <!-- Android Beam -->
     <uses-permission android:name="android.permission.NFC" />
     <!-- In-app billing -->
@@ -224,10 +221,6 @@
                 <action android:name="android.intent.action.BOOT_COMPLETED" />
             </intent-filter>
         </receiver>
-<<<<<<< HEAD
-=======
-        -->
-        
         <!-- Sync service -->
         <service
             android:name="com.battlelancer.seriesguide.sync.SgAuthenticationService"
@@ -252,7 +245,6 @@
                 android:resource="@xml/sync_seriesguide" />
         </service>
 
->>>>>>> fe099f20
         <!-- Widgets -->
         <receiver
             android:name="com.battlelancer.seriesguide.appwidget.ListWidgetProvider"
