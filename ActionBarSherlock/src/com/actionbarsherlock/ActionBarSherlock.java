--- conflicted
+++ resolved
@@ -523,8 +523,6 @@
      */
     public void dispatchPanelClosed(int featureId, android.view.Menu menu) {}
 
-<<<<<<< HEAD
-=======
     /**
      * Notify the action bar that the activity has been destroyed. This method
      * should be called before the superclass implementation.
@@ -539,7 +537,6 @@
      */
     public void dispatchDestroy() {}
 
->>>>>>> 49e94a37
 
     ///////////////////////////////////////////////////////////////////////////
     ///////////////////////////////////////////////////////////////////////////
