--- conflicted
+++ resolved
@@ -77,15 +77,12 @@
     }
 
     @Override
-<<<<<<< HEAD
-=======
     protected void onDestroy() {
         getSherlock().dispatchDestroy();
         super.onDestroy();
     }
 
     @Override
->>>>>>> 49e94a37
     protected void onPostCreate(Bundle savedInstanceState) {
         getSherlock().dispatchPostCreate(savedInstanceState);
         super.onPostCreate(savedInstanceState);
